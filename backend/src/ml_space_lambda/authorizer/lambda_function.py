#
#   Copyright Amazon.com, Inc. or its affiliates. All Rights Reserved.
#
#   Licensed under the Apache License, Version 2.0 (the "License").
#   You may not use this file except in compliance with the License.
#   You may obtain a copy of the License at
#
#       http://www.apache.org/licenses/LICENSE-2.0
#
#   Unless required by applicable law or agreed to in writing, software
#   distributed under the License is distributed on an "AS IS" BASIS,
#   WITHOUT WARRANTIES OR CONDITIONS OF ANY KIND, either express or implied.
#   See the License for the specific language governing permissions and
#   limitations under the License.
#

import json
import logging
import os
import time
import urllib
from typing import Any, Dict, Optional, Tuple

import jwt
import urllib3

from ml_space_lambda.data_access_objects.dataset import DatasetDAO
from ml_space_lambda.data_access_objects.group_dataset import GroupDatasetDAO
from ml_space_lambda.data_access_objects.group_user import GroupUserDAO
from ml_space_lambda.data_access_objects.project import ProjectDAO
from ml_space_lambda.data_access_objects.project_user import ProjectUserDAO
from ml_space_lambda.data_access_objects.resource_metadata import ResourceMetadataDAO
from ml_space_lambda.data_access_objects.user import UserDAO, UserModel
from ml_space_lambda.enums import DatasetType, Permission, ResourceType
from ml_space_lambda.utils.app_config_utils import get_app_config
from ml_space_lambda.utils.common_functions import authorization_wrapper
from ml_space_lambda.utils.project_utils import is_member_of_project, is_owner_of_project

logger = logging.getLogger(__name__)

project_user_dao = ProjectUserDAO()
project_dao = ProjectDAO()
user_dao = UserDAO()
dataset_dao = DatasetDAO()
resource_metadata_dao = ResourceMetadataDAO()
group_user_dao = GroupUserDAO()
group_dataset_dao = GroupDatasetDAO()

oidc_keys: Dict[str, str] = {}
# If using self signed certs on the OIDC endpoint we need to skip ssl verification
http = urllib3.PoolManager(
    num_pools=2,
    cert_reqs="CERT_NONE" if os.getenv("OIDC_VERIFY_SSL", "True").lower() == "false" else "CERT_REQUIRED",
)


@authorization_wrapper
def lambda_handler(event, context):
    response_context: Dict[str, Any] = {}
    policy_statement = {
        "Action": "execute-api:Invoke",
        "Effect": "Deny",
        "Resource": event["methodArn"],
    }

    requested_resource = event["resource"]
    path_params = event["pathParameters"]
    request_method = event["httpMethod"]

    logger.info(
        f"Determining access for Resource: {requested_resource} "
        f"- PathParams: {json.dumps(path_params) if path_params else 'N/A'} "
        f"- Method: {request_method}"
    )

    if requested_resource == "/app-config" and request_method == "GET":
        # Anyone can get the app config
        policy_statement["Effect"] = "Allow"
        return {
            "principalId": "Unknown",
            "policyDocument": {"Version": "2012-10-17", "Statement": [policy_statement]},
            "context": response_context,
        }

    client_token = None
    token_failure = False
    auth_header = None

    if "authorization" in event["headers"]:
        auth_header = event["headers"]["authorization"].split(" ")
    if "Authorization" in event["headers"]:
        auth_header = event["headers"]["Authorization"].split(" ")

    if auth_header and len(auth_header) == 2:
        client_token = auth_header[1]

    if not client_token:
        logging.info("Access Denied. No authentication token provided.")
        token_failure = True

    if client_token and not token_failure:
        # Decode token based on public key
        verify_token = os.getenv("OIDC_VERIFY_SIGNATURE", "true").lower()
        if verify_token != "false":
            try:
                # Grab public key id from token
                token_headers = jwt.get_unverified_header(client_token)
                [public_key, client_name] = _get_oidc_props(token_headers["kid"])
                token_info = jwt.decode(client_token, public_key, audience=client_name, algorithms=["RS256"])
            except Exception as e:
                logging.exception(e)
                logging.info("Access Denied. Encountered error validating supplied authentication token.")
                token_failure = True
        else:
            try:
                token_info = jwt.decode(client_token, options={"verify_signature": False})
            except Exception as e:
                logging.exception(e)
                logging.info("Access Denied. Encountered error decoding supplied authentication token.")
                token_failure = True

    if token_failure:
        return {
            "principalId": "Unknown",
            "policyDocument": {"Version": "2012-10-17", "Statement": [policy_statement]},
            "context": response_context,
        }

    username = urllib.parse.unquote(token_info["preferred_username"]).replace(",", "-").replace("=", "-").replace(" ", "-")

    # Only run through the auth logic if the token has not yet expired
    if token_info["exp"] > time.time():
        # Look up user record
        user = user_dao.get(username)
        IS_ADMIN = Permission.ADMIN in user.permissions if user else False

        if requested_resource == "/user" and request_method == "POST":
            logger.info("Attempting to create new user account...")
            # Anyone can create a user account
            policy_statement["Effect"] = "Allow"
        elif not user:
            logger.info(f"Access Denied. Unknown user: '{username}'")
        elif user.suspended:
            if (requested_resource == "/login" and request_method == "PUT") or (
                requested_resource == "/current-user" and request_method == "GET"
            ):
                logger.info(f"User: '{username}' is currently suspended. Only login/current-user is allowed.")
                policy_statement["Effect"] = "Allow"
            else:
                logger.info(f"Access Denied. User: '{username}' is currently suspended.")
        else:
            # Check route access restrictions
            response_context = {"user": json.dumps(user.to_dict())}

            # Create/Download/Delete/List Reports
            if requested_resource.startswith("/report") and IS_ADMIN and request_method in ["GET", "DELETE", "POST"]:
                policy_statement["Effect"] = "Allow"
            # If the route has path params then we need to check project membership/resource ownership
            elif path_params:
                # Updating / deleting a user requires admin privileges or the user
                # making the request must be the user getting updated
                if (
                    requested_resource.startswith("/user/")
                    and "username" in path_params
                    and request_method in ["GET", "PUT", "DELETE"]
                ):
                    if IS_ADMIN:
                        policy_statement["Effect"] = "Allow"
                    elif path_params["username"] == user.username and request_method == "PUT":
                        # Users can update their own account preferences
                        policy_statement["Effect"] = "Allow"
                    else:
                        logger.info(f"Access Denied. User: '{username}' does not have permission to modify users.")
                # Path params need to be checked individually
                elif "projectName" in path_params:
                    project_name = path_params["projectName"]
                    # User must belong to the project for any project specific resources
                    if IS_ADMIN or is_member_of_project(user.username, project_name):
                        IS_OWNER = is_owner_of_project(user.username, project_name)
                        project_user = project_user_dao.get(project_name, username)
                        # User must be an owner or admin to add/remove users or update the project config
                        if (
                            (
                                request_method == "POST"
                                and (
                                    requested_resource.endswith("/users")
                                    or requested_resource.endswith("/groups")
                                    or requested_resource.endswith("/app-config")
                                )
                            )
                            or (
                                request_method in ["PUT", "DELETE"]
                                and len(path_params) == 2
                                and ("username" in path_params or "groupName" in path_params)
                            )
                        ) and (project_user and not IS_OWNER and not IS_ADMIN):
                            logging.info(
                                f"Access Denied. User: '{username}' does not have project user management permissions."
                            )
                        # User must be a project owner to delete/update a project
                        elif (
                            len(path_params) == 1
                            and request_method in ["PUT", "DELETE"]
                            and (project_user and not IS_OWNER and not IS_ADMIN)
                        ):
                            logging.info(f"Access Denied. User: '{username}' does not have project management permission.")
                        # Check if there is a second param here and we're updating users...
                        else:
                            policy_statement["Effect"] = "Allow"
                elif "clusterId" in path_params:
                    try:
                        if _handle_emr_request(request_method, path_params, user, response_context):
                            policy_statement["Effect"] = "Allow"
                    except Exception as e:
                        logging.exception(e)
                        logging.info("Access Denied. Encountered error while determining EMR access policy.")
                elif "notebookName" in path_params:
                    try:
                        if _handle_notebook_request(
                            requested_resource,
                            request_method,
                            path_params,
                            user,
                            response_context,
                        ):
                            policy_statement["Effect"] = "Allow"
                    except Exception as e:
                        logging.exception(e)
                        logging.info("Access Denied. Encountered error while determining notebook access policy.")
                elif "scope" in path_params:
                    if "datasetName" in path_params:
                        try:
                            if _handle_dataset_request(
                                request_method,
                                path_params,
                                user,
                            ):
                                policy_statement["Effect"] = "Allow"
                        except Exception as e:
                            logging.exception(e)
                            logging.info("Access Denied. Encountered error while determining dataset access policy.")
                elif "jobId" in path_params:
                    if IS_ADMIN:
                        policy_statement["Effect"] = "Allow"
                    else:
                        job = resource_metadata_dao.get(path_params["jobId"], ResourceType.BATCH_TRANSLATE_JOB)
                        response_context["projectName"] = job.project
                        project_user = project_user_dao.get(job.project, user.username)
                        if project_user and Permission.PROJECT_OWNER in project_user.permissions:
                            policy_statement["Effect"] = "Allow"
                        else:
                            if job.user == user.username and project_user:
                                policy_statement["Effect"] = "Allow"
                            elif request_method == "POST":
                                logging.info(
                                    f"Access Denied. User: '{user.username}' does not have permission to stop this job."
                                )
                            elif request_method == "GET":
                                # if user is part of the project, they can view this translate job
                                if project_user:
                                    policy_statement["Effect"] = "Allow"
                elif "groupName" in path_params:
                    if IS_ADMIN and request_method in ["POST", "PUT", "DELETE"]:
                        policy_statement["Effect"] = "Allow"
                    elif request_method == "GET":
                        policy_statement["Effect"] = "Allow"
                else:
                    # All other sagemaker resources have the same general handling, GET calls
                    # typically require ADMIN or project membership, PUT/POST/DELETE typically
                    # require ADMIN or ownership of the resource. Additional comments for
                    # decisions can be found in the _allow_project_resources_read method.
                    job_type = ""
                    if (
                        requested_resource.endswith("/logs")
                        and "/notebook" not in requested_resource
                        and "/endpoint" not in requested_resource
                    ):
                        job_type = path_params["jobType"]

                    try:
                        if _allow_project_resource_action(
                            user,
                            request_method,
                            path_params,
                            requested_resource,
                            response_context,
                            job_type,
                        ):
                            policy_statement["Effect"] = "Allow"
                    except Exception as e:
                        logging.exception(e)
                        logging.info("Access Denied. Encountered error while determining resource access policy.")
            elif requested_resource == "/app-config" and request_method == "POST" and IS_ADMIN:
                # Operations for app-wide configuration can only be performed by admins
                policy_statement["Effect"] = "Allow"
            elif requested_resource == "/login" and request_method == "PUT":
                policy_statement["Effect"] = "Allow"
            elif (
                (requested_resource == "/config" and request_method == "GET") or requested_resource.startswith("/admin/")
            ) and IS_ADMIN:
                policy_statement["Effect"] = "Allow"
            elif requested_resource == "/project" and request_method == "POST":
                if IS_ADMIN:
                    policy_statement["Effect"] = "Allow"
                else:
                    # Get the latest app config
                    app_config = get_app_config()
                    # Check if project creation is admin only; if not, anyone can create a project
                    if not app_config.configuration.project_creation.admin_only:
                        policy_statement["Effect"] = "Allow"
            elif requested_resource == "/group" and request_method == "POST":
                if IS_ADMIN:
                    policy_statement["Effect"] = "Allow"
            elif requested_resource in ["/dataset/presigned-url", "/dataset/create"]:
                # If this is a request for a dataset related presigned url or for
                # creating a new dataset, we need to determine the underlying dataset
                # and whether the user should have access to it
                if "x-mlspace-dataset-type" in event["headers"] and "x-mlspace-dataset-scope" in event["headers"]:
                    target_type = event["headers"]["x-mlspace-dataset-type"]
                    target_scope = event["headers"]["x-mlspace-dataset-scope"]
                    if Permission.ADMIN in user.permissions:
                        policy_statement["Effect"] = "Allow"
                    elif target_type == DatasetType.GLOBAL:
                        policy_statement["Effect"] = "Allow"
                    elif target_type == DatasetType.PROJECT:
<<<<<<< HEAD
                        project_user = project_user_dao.get(target_scope, username)
                        if project_user:
=======
                        if IS_ADMIN:
>>>>>>> 7808a458
                            policy_statement["Effect"] = "Allow"
                    elif target_type == DatasetType.PRIVATE and username == target_scope:
                        policy_statement["Effect"] = "Allow"
                    elif target_type == DatasetType.GROUP:
<<<<<<< HEAD
                        # TODO: is this correct for non-admins? A user just needs to be a member of the group
                        # they're trying to create a group dataset for

                        # target_scope is the dataset name for a group, so look up if this user
                        # is a member of a group that can upload files to this dataset
                        group_dataset = dataset_dao.get(DatasetType.GROUP, target_scope)
                        if group_dataset:
                            groups = group_user_dao.get_groups_for_user(username)
                            for group in groups:
                                dataset = group_dataset_dao.get(group.group, target_scope)
                                if dataset:
=======
                        if IS_ADMIN:
                            policy_statement["Effect"] = "Allow"
                        else:
                            # target_scope is the dataset name for a group, so look up if this user
                            # is a member of a group that can upload files to this dataset
                            group_dataset = dataset_dao.get(DatasetType.GROUP, target_scope)
                            if group_dataset:
                                groups = group_user_dao.get_groups_for_user(username)
                                for group in groups:
                                    dataset = group_dataset_dao.get(group.group, target_scope)
                                    if dataset:
                                        policy_statement["Effect"] = "Allow"
                                        break
                            else:
                                # dataset doesn't exist yet so this is a create. Check if the user is
                                # in the group they're creating a dataset for
                                group_user = group_user_dao.get(target_scope, username)
                                if group_user:
>>>>>>> 7808a458
                                    policy_statement["Effect"] = "Allow"
                                    break
                        else:
                            # dataset doesn't exist yet so this is a create. Check if the user is
                            # in the group they're creating a dataset for
                            group_user = group_user_dao.get(target_scope, username)
                            if group_user:
                                policy_statement["Effect"] = "Allow"
                else:
                    logger.info(
                        "Missing one or more required headers 'x-mlspace-dataset-type', "
                        " 'x-mlspace-dataset-scope' for request."
                    )
            elif (
                requested_resource in ["/metadata/find-public-amis"] or requested_resource.startswith("/translate/realtime")
            ) and request_method == "POST":
                policy_statement["Effect"] = "Allow"
            elif (
                requested_resource
                in [
                    "/notebook",
                    "/endpoint",
                    "/model",
                    "/endpoint-config",
                    "/emr",
                    "/batch-translate",
                ]
                or requested_resource.startswith("/job/")
            ) and request_method == "POST":
                # If a user is attempting to create a job, notebook, endpoint,
                # endpoint-config, or model we need to inspect the request to
                # determining what project they're
                # creating the job within the scope of
                if "x-mlspace-project" in event["headers"]:
                    project_name = event["headers"]["x-mlspace-project"]
                    project_user = project_user_dao.get(project_name, username)
                    if project_user:
                        policy_statement["Effect"] = "Allow"
                else:
                    logger.info("Missing required header 'x-mlspace-project' for request.")
            elif (
                requested_resource
                in [
                    "/notebook",
                    "/dataset",
                    "/current-user",
                    "/user",
                    "/model/images",
                    "/metadata/compute-types",
                    "/metadata/notebook-options",
                    "/metadata/subnets",
                    "/translate/list-languages",
                    "/project",
                    "/group",
                    "/emr",
                    "/emr/applications",
                    "/emr/release",
                    "/translate/custom-terminologies",
                ]
            ) and request_method == "GET":
                # None of these paths require specific permissions, most will be scoped
                # to the current user or don't care about the user at al (metadata related)
                policy_statement["Effect"] = "Allow"
            else:
                logger.info("Unhandled route. Access denied by default.")
    else:
        logger.info(f"Access Denied. Token is expired for user: '{username}'.")

    return {
        "principalId": username,
        "policyDocument": {"Version": "2012-10-17", "Statement": [policy_statement]},
        "context": response_context,
    }


def _handle_dataset_request(request_method, path_params, user):
    # Grab dataset based on scope and name. If the method is DELETE then the user
    # needs to own the data source. If the dataset is scoped to a project
    # ensure the user has access to the project. If it's global allow the user
    # access. If it's a private dataset then the username has to match the dataset
    # owner.
    dataset_scope = path_params["scope"]
    dataset_name = path_params["datasetName"]
    dataset = dataset_dao.get(dataset_scope, dataset_name)
    if dataset:
        # Owners and Admins can do whatever - this check also handles private datasets
        if dataset.created_by == user.username or Permission.ADMIN in user.permissions:
            return True
        else:
            # All admins can perform any action on any Group
            if (
                dataset.type == DatasetType.GROUP or dataset.type == DatasetType.GLOBAL or request_method == "GET"
            ) and Permission.ADMIN in user.permissions:
                return True
            elif dataset.type == DatasetType.GROUP:
                # If user isn't the creator of the dataset or an admin they can never PUT or DELETE
                if request_method in ["PUT", "DELETE"]:
                    return False
                groups = group_user_dao.get_groups_for_user(user.username)
                # Check if any groups this user is a member of contain this group dataset
                for group in groups:
                    group_dataset = group_dataset_dao.get(group.group, dataset_name)
                    if group_dataset:
                        return True
            # If it's a global or project dataset and they aren't the owner
            # they can't update or delete the dataset or any files
            elif request_method in ["PUT", "DELETE"]:
                logger.info(f"Access Denied. User: '{user.username}' does not own the specified dataset.")
            elif dataset.type == DatasetType.GLOBAL:
                # If it's not a delete or update but it's a global dataset
                # then all users should have access
                return True
            elif dataset.type == DatasetType.PROJECT:
                # It's a project dataset so the user needs access to the project
                project_user = project_user_dao.get(dataset_scope, user.username)
                if project_user:
                    return True

    logger.info("Access Denied. The specified dataset does not exist or the user does not have access.")
    return False


def _handle_emr_request(
    request_method: str,
    path_params: Dict[str, str],
    user: UserModel,
    response_context: Dict[str, Any],
) -> bool:
    cluster_id = path_params["clusterId"]

    owner = None
    project_name = None
    cluster = resource_metadata_dao.get(cluster_id, ResourceType.EMR_CLUSTER)

    if cluster:
        project_name = cluster.project
        owner = cluster.user

    if project_name:
        response_context["projectName"] = project_name
        if Permission.ADMIN in user.permissions:
            return True
        else:
            project_user = project_user_dao.get(project_name, user.username)
            if project_user:
                if request_method != "GET" and not (
                    owner == user.username or Permission.PROJECT_OWNER in project_user.permissions
                ):
                    logger.info(
                        "Access Denied. Only the owner of the cluster or the owner of the associated project may take the requested action."
                    )
                    return False
                return True
            else:
                logger.info(
                    f"Access Denied. User: '{user.username}' does not belong to the project to "
                    "which the EMR Cluster is associated or does not have the ability to take the "
                    "requested action."
                )
                return False
    logger.info("Unable to determining EMR Cluster access rights.")
    return False


def _handle_notebook_request(
    requested_resource: str,
    request_method: str,
    path_params: Dict[str, str],
    user: UserModel,
    response_context: Dict[str, Any],
) -> bool:
    # They need to be an Admin, Project Owner, or the creator in order to delete/stop/update
    # only an owner can start/launch the instances. In order to determine their permissions
    # for the project we need to figure out which project the notebook is associated with...
    # previously this was done using a route param but there was nothing stopping someone
    # from specifying a project in the path that they had ownership on and a notebook name that
    # belonged to a totally different project so instead we grab the notebook first.
    notebook_instance_name = path_params["notebookName"]

    notebook_metadata = resource_metadata_dao.get(notebook_instance_name, ResourceType.NOTEBOOK)
    if notebook_metadata:
        is_launch_or_start_request = requested_resource.endswith("/url") or requested_resource.endswith("/start")
        response_context["projectName"] = notebook_metadata.project
        # Starting and launching a notebook relies on the project not being suspended and the
        # requesting user being an owner of the notebook
        if is_launch_or_start_request:
            project = project_dao.get(notebook_metadata.project)
            msg = "Access Denied. The user does not have the permissions required to take the requested action."
            if not project or project.suspended:
                msg = "Access Denied. The project associated with the notebook has been suspended."
            elif notebook_metadata.user != user.username:
                msg = "Access Denied. Only the owner of the requested notebook may start or launch the notebook."
            if project and not project.suspended and notebook_metadata.user == user.username:
                # Users must still be associated with the project that the notebook is associated
                # with in order to take action on the resource
                project_user = project_user_dao.get(notebook_metadata.project, user.username)
                if project_user:
                    return True
                msg = "Access Denied. The notebook owner is no longer a member of the associated project."

            logger.info(msg)
        elif Permission.ADMIN in user.permissions:
            return True
        else:
            project_user = project_user_dao.get(notebook_metadata.project, user.username)
            msg = (
                f"Access Denied. User: '{user.username}' does not belong to the project to "
                "which the notebook is associated or does not have the ability to take the "
                "requested action."
            )
            if project_user:
                if Permission.PROJECT_OWNER in project_user.permissions:
                    return True

                project = project_dao.get(notebook_metadata.project)

                if not project or project.suspended:
                    msg = "Access Denied. The project associated with the notebook has been suspended."
                elif request_method == "GET" or notebook_metadata.user == user.username:
                    return True
                else:
                    msg = "Access Denied. Only the owner of the notebook or the owner of the associated project may take the requested action."

            logger.info(msg)
    return False


def _allow_project_resource_action(
    user: UserModel,
    method: str,
    path_params: Dict[str, str],
    requested_resource: str,
    response_context: Dict[str, Any],
    job_type: str = "",
) -> bool:
    resource_name = None
    resource_type = None
    resource_metadata = None
    project_name = None
    owner = None

    if requested_resource.endswith("/logs") and method != "GET":
        return False

    if "endpointName" in path_params:
        resource_metadata = resource_metadata_dao.get(path_params["endpointName"], ResourceType.ENDPOINT)
    if "endpointConfigName" in path_params:
        resource_metadata = resource_metadata_dao.get(path_params["endpointConfigName"], ResourceType.ENDPOINT_CONFIG)
    if "modelName" in path_params:
        resource_metadata = resource_metadata_dao.get(path_params["modelName"], ResourceType.MODEL)
    if "jobName" in path_params:
        # The only POST actions for jobs are stopping them. In order to stop a job you have to be an
        # admin, owner, or an owner of the project associated with the job. Performing a GET to
        # describe a job requires the user belong to the associated project. There are no PUT
        # actions for jobs.
        if Permission.ADMIN in user.permissions:
            return True
        resource_name = path_params["jobName"]
        if requested_resource.startswith("/job/transform") or job_type == "TransformJobs":
            resource_metadata = resource_metadata_dao.get(resource_name, ResourceType.TRANSFORM_JOB)
        elif requested_resource.startswith("/job/training") or job_type == "TrainingJobs":
            resource_metadata = resource_metadata_dao.get(resource_name, ResourceType.TRAINING_JOB)
        elif requested_resource.startswith("/job/hpo"):
            resource_metadata = resource_metadata_dao.get(resource_name, ResourceType.HPO_JOB)
        elif requested_resource.startswith("/job/labeling") or job_type == "LabelingJobs":
            resource_metadata = resource_metadata_dao.get(resource_name, ResourceType.LABELING_JOB)

    project_name = resource_metadata.project
    owner = resource_metadata.user
    response_context["projectName"] = project_name

    # Admins are allowed to take any action against existing non-notebook SageMaker resource.
    # They are not allowed to create new resources though unless they are a member of the project
    # so POST actions are excluded in this particular check.
    # Notebook permissions are handled in _handle_notebook_request.
    if Permission.ADMIN in user.permissions and method != "POST":
        return True

    project_user = project_user_dao.get(project_name, user.username)
    if method != "GET":
        # Any delete or update actions require the user to be a project owner or the owner
        # of the resource being acted upon
        if project_user and (owner == user.username or Permission.PROJECT_OWNER in project_user.permissions):
            return True
        logger.info(f"Access Denied. User: '{user.username}' does not own the requested {resource_type}.")
    elif project_user:
        return True

    logger.info(
        f"Access Denied. User: '{user.username}' does not belong to the project to which the {resource_type} is associated."
    )

    return False


def _get_oidc_props(key_id: str) -> Tuple[Optional[str], Optional[str]]:
    oidc_client_name = os.getenv("OIDC_CLIENT_NAME")

    global oidc_keys
    if key_id not in oidc_keys:
        oidc_endpoint = os.getenv("OIDC_URL")
        if not oidc_client_name or not oidc_endpoint:
            logging.error(
                "Unable to retrieve OIDC configuration. Please ensure the environment " "variables are properly configured"
            )
            raise ValueError("Missing OIDC environment variables.")
        # Grab cert endpoint from well known config
        response = http.request("GET", f"{oidc_endpoint}/.well-known/openid-configuration")
        well_known_config = json.loads(response.data.decode("utf-8"))
        if "jwks_uri" not in well_known_config:
            logging.error("Unable to retrieve OIDC configuration. JWKS_URI not found in well known config.")
            raise ValueError("Missing JWKS_URI.")
        # Grab certs from jwks_uri endpoint
        jwks_response = http.request("GET", f"{well_known_config['jwks_uri']}")
        key_data = json.loads(jwks_response.data.decode("utf-8"))
        for key in key_data["keys"]:
            oidc_keys[key["kid"]] = jwt.algorithms.RSAAlgorithm.from_jwk(json.dumps(key))

    if key_id not in oidc_keys:
        logging.info(f"Unable to finding matching OIDC public key for id '{key_id}'.")
        raise ValueError("Missing OIDC configuration parameters.")

    return (oidc_keys[key_id], oidc_client_name)<|MERGE_RESOLUTION|>--- conflicted
+++ resolved
@@ -323,29 +323,18 @@
                     elif target_type == DatasetType.GLOBAL:
                         policy_statement["Effect"] = "Allow"
                     elif target_type == DatasetType.PROJECT:
-<<<<<<< HEAD
                         project_user = project_user_dao.get(target_scope, username)
                         if project_user:
-=======
+                            policy_statement["Effect"] = "Allow"
                         if IS_ADMIN:
->>>>>>> 7808a458
-                            policy_statement["Effect"] = "Allow"
+                            policy_statement["Effect"] = "Allow"
+                        else:
+                            project_user = project_user_dao.get(target_scope, username)
+                            if project_user:
+                                policy_statement["Effect"] = "Allow"
                     elif target_type == DatasetType.PRIVATE and username == target_scope:
                         policy_statement["Effect"] = "Allow"
                     elif target_type == DatasetType.GROUP:
-<<<<<<< HEAD
-                        # TODO: is this correct for non-admins? A user just needs to be a member of the group
-                        # they're trying to create a group dataset for
-
-                        # target_scope is the dataset name for a group, so look up if this user
-                        # is a member of a group that can upload files to this dataset
-                        group_dataset = dataset_dao.get(DatasetType.GROUP, target_scope)
-                        if group_dataset:
-                            groups = group_user_dao.get_groups_for_user(username)
-                            for group in groups:
-                                dataset = group_dataset_dao.get(group.group, target_scope)
-                                if dataset:
-=======
                         if IS_ADMIN:
                             policy_statement["Effect"] = "Allow"
                         else:
@@ -364,7 +353,18 @@
                                 # in the group they're creating a dataset for
                                 group_user = group_user_dao.get(target_scope, username)
                                 if group_user:
->>>>>>> 7808a458
+                                    policy_statement["Effect"] = "Allow"
+                        # TODO: is this correct for non-admins? A user just needs to be a member of the group
+                        # they're trying to create a group dataset for
+
+                        # target_scope is the dataset name for a group, so look up if this user
+                        # is a member of a group that can upload files to this dataset
+                        group_dataset = dataset_dao.get(DatasetType.GROUP, target_scope)
+                        if group_dataset:
+                            groups = group_user_dao.get_groups_for_user(username)
+                            for group in groups:
+                                dataset = group_dataset_dao.get(group.group, target_scope)
+                                if dataset:
                                     policy_statement["Effect"] = "Allow"
                                     break
                         else:
