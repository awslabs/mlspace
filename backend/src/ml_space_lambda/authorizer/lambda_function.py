--- conflicted
+++ resolved
@@ -330,11 +330,6 @@
                         if Permission.ADMIN in user.permissions:
                             policy_statement["Effect"] = "Allow"
                         else:
-<<<<<<< HEAD
-                            # TODO: check if this user is a member of the Group
-                            logger.info(f"Checking if user {username} is member of group {target_scope}")
-=======
->>>>>>> 0cfd73fc
                             group_user = group_user_dao.get(target_scope, username)
                             if group_user:
                                 policy_statement["Effect"] = "Allow"
