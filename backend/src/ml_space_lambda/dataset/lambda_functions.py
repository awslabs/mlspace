--- conflicted
+++ resolved
@@ -211,41 +211,6 @@
 
 @api_wrapper
 def create_dataset(event, context):
-<<<<<<< HEAD
-    body = json.loads(event["body"])
-    dataset_type = body.get("datasetType")
-    dataset_name = body.get("datasetName")
-    env_variables = get_environment_variables()
-
-    if dataset_type == DatasetType.GLOBAL:
-        scope = "global"
-        directory_name = f"global/datasets/{dataset_name}/"
-    elif dataset_type == DatasetType.GROUP:
-        scope = "group"
-        directory_name = f"group/datasets/{dataset_name}/"
-    else:
-        scope = body.get("datasetScope")  # username, group name, or project name for private/project scope respectively
-        directory_name = f"{dataset_type}/{scope}/datasets/{dataset_name}/"
-
-    if dataset_type != event["headers"]["x-mlspace-dataset-type"] or scope != event["headers"]["x-mlspace-dataset-scope"]:
-        raise Exception("Dataset headers do not match expected type and scope.")
-
-    if not dataset_dao.get(scope, dataset_name):
-        dataset_location = f"s3://{env_variables[EnvVariable.DATA_BUCKET]}/{directory_name}"
-        dataset = DatasetModel(
-            scope=scope,
-            type=dataset_type,
-            name=dataset_name,
-            description=body.get("datasetDescription", ""),
-            location=dataset_location,
-            created_by=event["requestContext"]["authorizer"]["principalId"],
-            is_group=dataset_type == DatasetType.GROUP,
-        )
-        dataset_dao.create(dataset)
-        return {"status": "success", "dataset": dataset.to_dict()}
-    else:
-        raise Exception(f"Dataset {dataset_name} already exists.")
-=======
     try:
         dataset_created = False
         body = json.loads(event["body"])
@@ -295,7 +260,6 @@
             dataset_dao.delete(dataset_scope, dataset_name)
 
         raise e
->>>>>>> 6698331d
 
 
 @api_wrapper
