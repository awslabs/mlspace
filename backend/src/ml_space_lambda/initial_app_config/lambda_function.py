#   Copyright Amazon.com, Inc. or its affiliates. All Rights Reserved.
#
#   Licensed under the Apache License, Version 2.0 (the "License").
#   You may not use this file except in compliance with the License.
#   You may obtain a copy of the License at
#
#       http://www.apache.org/licenses/LICENSE-2.0
#
#   Unless required by applicable law or agreed to in writing, software
#   distributed under the License is distributed on an "AS IS" BASIS,
#   WITHOUT WARRANTIES OR CONDITIONS OF ANY KIND, either express or implied.
#   See the License for the specific language governing permissions and
#   limitations under the License.

import logging

import boto3

from ml_space_lambda.app_configuration.policy_helper.notebook import update_instance_constraint_policies
from ml_space_lambda.data_access_objects.app_configuration import AppConfigurationDAO
from ml_space_lambda.enums import EnvVariable, ServiceType
from ml_space_lambda.metadata.lambda_functions import get_compute_types
from ml_space_lambda.utils.common_functions import generate_html_response
from ml_space_lambda.utils.iam_manager import DYNAMIC_USER_ROLE_TAG, IAMManager
from ml_space_lambda.utils.mlspace_config import get_environment_variables, retry_config

log = logging.getLogger(__name__)
ddb = boto3.client("dynamodb", config=retry_config)
app_configuration_dao = AppConfigurationDAO()
iam = boto3.client("iam", config=retry_config)


def lambda_handler(event, context):
    env_vars = get_environment_variables()
    instances = get_compute_types()
    resp = app_configuration_dao.get("global")
    config = resp[0]

    config["configuration"]["EnabledInstanceTypes"][ServiceType.NOTEBOOK.value] = instances["InstanceTypes"]["InstanceType"]
    config["configuration"]["EnabledInstanceTypes"][ServiceType.TRAINING_JOB.value] = instances["InstanceTypes"][
        "TrainingInstanceType"
    ]
    config["configuration"]["EnabledInstanceTypes"][ServiceType.TRANSFORM_JOB.value] = instances["InstanceTypes"][
        "TransformInstanceType"
    ]
    config["configuration"]["EnabledInstanceTypes"][ServiceType.ENDPOINT.value] = instances["InstanceTypes"][
        "ProductionVariantInstanceType"
    ]

    app_configuration_dao.update(config)
<<<<<<< HEAD
=======

    # if not using dynamic roles then there is no need to update these roles/policies
    if env_vars[EnvVariable.MANAGE_IAM_ROLES]:
        update_instance_constraint_policies(config, context)
        update_dynamic_roles_with_notebook_policies()
>>>>>>> 4b8f97c1

    generate_html_response(200, "Successfully updated app config")


def update_dynamic_roles_with_notebook_policies(event, context):
    env_vars = get_environment_variables()
<<<<<<< HEAD

    if env_vars[EnvVariable.MANAGE_IAM_ROLES.value]:
        return

    iam_manager = IAMManager(iam)
    role_names = iam_manager.find_dynamic_user_roles()
    policy_arns = [
        env_vars[EnvVariable.JOB_INSTANCE_CONSTRAINT_POLICY_ARN.value],
        env_vars[EnvVariable.ENDPOINT_CONFIG_INSTANCE_CONSTRAINT_POLICY_ARN.value],
        env_vars[EnvVariable.KMS_INSTANCE_CONDITIONS_POLICY_ARN.value],
=======
    iam_manager = IAMManager(iam)
    role_names = iam_manager.find_dynamic_user_roles()
    policy_arns = [
        env_vars[EnvVariable.JOB_INSTANCE_CONSTRAINT_POLICY_ARN],
        env_vars[EnvVariable.ENDPOINT_CONFIG_INSTANCE_CONSTRAINT_POLICY_ARN],
>>>>>>> 4b8f97c1
    ]
    iam_manager.attach_policies_to_roles(policy_arns, role_names)

    for role_name in role_names:
        iam.tag_role(RoleName=role_name, Tags=[DYNAMIC_USER_ROLE_TAG])<|MERGE_RESOLUTION|>--- conflicted
+++ resolved
@@ -48,22 +48,16 @@
     ]
 
     app_configuration_dao.update(config)
-<<<<<<< HEAD
-=======
 
     # if not using dynamic roles then there is no need to update these roles/policies
     if env_vars[EnvVariable.MANAGE_IAM_ROLES]:
         update_instance_constraint_policies(config, context)
-        update_dynamic_roles_with_notebook_policies()
->>>>>>> 4b8f97c1
 
     generate_html_response(200, "Successfully updated app config")
 
 
 def update_dynamic_roles_with_notebook_policies(event, context):
     env_vars = get_environment_variables()
-<<<<<<< HEAD
-
     if env_vars[EnvVariable.MANAGE_IAM_ROLES.value]:
         return
 
@@ -73,13 +67,6 @@
         env_vars[EnvVariable.JOB_INSTANCE_CONSTRAINT_POLICY_ARN.value],
         env_vars[EnvVariable.ENDPOINT_CONFIG_INSTANCE_CONSTRAINT_POLICY_ARN.value],
         env_vars[EnvVariable.KMS_INSTANCE_CONDITIONS_POLICY_ARN.value],
-=======
-    iam_manager = IAMManager(iam)
-    role_names = iam_manager.find_dynamic_user_roles()
-    policy_arns = [
-        env_vars[EnvVariable.JOB_INSTANCE_CONSTRAINT_POLICY_ARN],
-        env_vars[EnvVariable.ENDPOINT_CONFIG_INSTANCE_CONSTRAINT_POLICY_ARN],
->>>>>>> 4b8f97c1
     ]
     iam_manager.attach_policies_to_roles(policy_arns, role_names)
 
