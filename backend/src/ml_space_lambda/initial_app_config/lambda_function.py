--- conflicted
+++ resolved
@@ -16,12 +16,8 @@
 
 import boto3
 
-<<<<<<< HEAD
-from ml_space_lambda.data_access_objects.app_configuration import AppConfigurationDAO
-=======
 from ml_space_lambda.app_configuration.policy_helper.notebook import update_instance_constraint_policies
 from ml_space_lambda.data_access_objects.app_configuration import AppConfigurationDAO, SettingsModel
->>>>>>> b7791b8e
 from ml_space_lambda.enums import EnvVariable, ServiceType
 from ml_space_lambda.metadata.lambda_functions import get_compute_types
 from ml_space_lambda.utils.common_functions import generate_html_response
@@ -63,25 +59,16 @@
 
 def update_dynamic_roles_with_notebook_policies(event, context):
     env_vars = get_environment_variables()
-<<<<<<< HEAD
 
     if env_vars[EnvVariable.MANAGE_IAM_ROLES]:
-=======
-    if not env_vars[EnvVariable.MANAGE_IAM_ROLES.value]:
->>>>>>> b7791b8e
         return
 
     iam_manager = IAMManager(iam)
     role_names = iam_manager.find_dynamic_user_roles()
     policy_arns = [
-<<<<<<< HEAD
         env_vars[EnvVariable.JOB_INSTANCE_CONSTRAINT_POLICY_ARN],
         env_vars[EnvVariable.ENDPOINT_CONFIG_INSTANCE_CONSTRAINT_POLICY_ARN],
-=======
-        env_vars[EnvVariable.JOB_INSTANCE_CONSTRAINT_POLICY_ARN.value],
-        env_vars[EnvVariable.ENDPOINT_CONFIG_INSTANCE_CONSTRAINT_POLICY_ARN.value],
-        env_vars[EnvVariable.KMS_INSTANCE_CONDITIONS_POLICY_ARN.value],
->>>>>>> b7791b8e
+        env_vars[EnvVariable.KMS_INSTANCE_CONDITIONS_POLICY_ARN],
     ]
     iam_manager.attach_policies_to_roles(policy_arns, role_names)
 
