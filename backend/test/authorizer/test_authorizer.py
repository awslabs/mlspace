--- conflicted
+++ resolved
@@ -26,11 +26,8 @@
 from botocore.exceptions import ClientError
 
 from ml_space_lambda.data_access_objects.dataset import DatasetModel
-<<<<<<< HEAD
+from ml_space_lambda.data_access_objects.group import GroupModel
 from ml_space_lambda.data_access_objects.group_user import GroupUserModel
-=======
-from ml_space_lambda.data_access_objects.group import GroupModel
->>>>>>> da74b38b
 from ml_space_lambda.data_access_objects.project import ProjectModel
 from ml_space_lambda.data_access_objects.project_user import ProjectUserModel
 from ml_space_lambda.data_access_objects.resource_metadata import ResourceMetadataModel
@@ -407,9 +404,9 @@
         (MOCK_USER, False),
     ],
     ids=[
-         "admin_user",
-         "normal_user",
-         ],
+        "admin_user",
+        "normal_user",
+    ],
 )
 @mock.patch.dict("os.environ", TEST_ENV_CONFIG, clear=True)
 @mock.patch("ml_space_lambda.authorizer.lambda_function.user_dao")
@@ -449,10 +446,10 @@
 @mock.patch.dict("os.environ", TEST_ENV_CONFIG, clear=True)
 @mock.patch("ml_space_lambda.authorizer.lambda_function.user_dao")
 def test_group_management(
-        mock_user_dao,
-        user: UserModel,
-        method: str,
-        allow: bool,
+    mock_user_dao,
+    user: UserModel,
+    method: str,
+    allow: bool,
 ):
     mock_user_dao.get.return_value = user
 
