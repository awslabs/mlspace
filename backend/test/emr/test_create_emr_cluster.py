#
#   Copyright Amazon.com, Inc. or its affiliates. All Rights Reserved.
#
#   Licensed under the Apache License, Version 2.0 (the "License").
#   You may not use this file except in compliance with the License.
#   You may obtain a copy of the License at
#
#       http://www.apache.org/licenses/LICENSE-2.0
#
#   Unless required by applicable law or agreed to in writing, software
#   distributed under the License is distributed on an "AS IS" BASIS,
#   WITHOUT WARRANTIES OR CONDITIONS OF ANY KIND, either express or implied.
#   See the License for the specific language governing permissions and
#   limitations under the License.
#

import copy
import json
import time
from typing import Optional
from unittest import mock

import pytest
from botocore.exceptions import ClientError

import ml_space_lambda.utils.mlspace_config as mlspace_config
from ml_space_lambda.data_access_objects.project import ProjectModel
from ml_space_lambda.enums import ResourceType, ServiceType
from ml_space_lambda.utils.common_functions import generate_html_response, generate_tags

TEST_ENV_CONFIG = {
    "AWS_DEFAULT_REGION": "us-east-1",
    "SYSTEM_TAG": "MLSpace",
    "EMR_EC2_ROLE_NAME": "Custom-EMR-EC2-Role",
    "EMR_SERVICE_ROLE_NAME": "Custom-EMR-ServiceRole",
    "EMR_SECURITY_CONFIGURATION": "Custom-EMR-Security-Config",
    "EMR_EC2_SSH_KEY": "some-key",
    "MANAGE_IAM_ROLES": "",
}

with mock.patch.dict("os.environ", TEST_ENV_CONFIG, clear=True):
    from ml_space_lambda.emr import lambda_functions as emr_handler
    from ml_space_lambda.utils.app_config_utils import get_app_config

MOCK_PROJECT_NAME = "example_project"
MOCK_CLUSTER_NAME = "example_cluster_name"
MOCK_RELEASE_LABEL = "emr-6.2.0"

MOCK_APP_CONFIG = {
    "configScope": "global",
    "versionId": 1,
    "changeReason": "Testing",
    "changedBy": "Tester",
    "createdAt": 1,
    "configuration": {
        "DisabledInstanceTypes": {
            ServiceType.NOTEBOOK.value: [],
            ServiceType.ENDPOINT.value: [],
            ServiceType.TRAINING_JOB.value: [],
            ServiceType.TRANSFORM_JOB.value: [],
        },
        "EnabledServices": {
            ServiceType.REALTIME_TRANSLATE.value: "true",
            ServiceType.BATCH_TRANSLATE.value: "false",
            ServiceType.LABELING_JOB.value: "true",
            ServiceType.EMR_CLUSTER.value: "true",
            ServiceType.ENDPOINT.value: "true",
            ServiceType.ENDPOINT_CONFIG.value: "false",
            ServiceType.HPO_JOB.value: "true",
            ServiceType.MODEL.value: "true",
            ServiceType.NOTEBOOK.value: "false",
            ServiceType.TRAINING_JOB.value: "true",
            ServiceType.TRANSFORM_JOB.value: "true",
        },
        "EMRConfig": {
            "clusterSizes": [
                {"name": "Small", "size": 3, "masterType": "m5.xlarge", "coreType": "m5.xlarge"},
                {"name": "Medium", "size": 5, "masterType": "m5.xlarge", "coreType": "m5.xlarge"},
            ],
            "autoScaling": {
                "minInstances": 2,
                "maxInstances": 15,
                "scaleOut": {"increment": 1, "percentageMemAvailable": 15, "evalPeriods": 1, "cooldown": 300},
                "scaleIn": {"increment": -1, "percentageMemAvailable": 75, "evalPeriods": 1, "cooldown": 300},
            },
            "applications": [
<<<<<<< HEAD
                {"Name": "Hadoop"},
                {"Name": "Spark"},
=======
                {"name": "Hadoop"},
                {"name": "Spark"},
>>>>>>> daded298
            ],
        },
    },
}


def _expected_args(custom_ami: Optional[str] = None):
    expected_args = {
        "Name": "example_cluster_name",
        "LogUri": "s3://mlspace-log-bucket",
        "ReleaseLabel": MOCK_RELEASE_LABEL,
        "Applications": [{"Name": "Hadoop"}, {"Name": "Spark"}],
        "Instances": {
            "InstanceGroups": [
                {
                    "Name": "Master",
                    "Market": "ON_DEMAND",
                    "InstanceRole": "MASTER",
                    "InstanceType": MOCK_APP_CONFIG["configuration"]["EMRConfig"]["clusterSizes"][0]["masterType"],
                    "InstanceCount": 1,
                },
                {
                    "Name": "Worker",
                    "Market": "ON_DEMAND",
                    "InstanceRole": "CORE",
                    "InstanceType": MOCK_APP_CONFIG["configuration"]["EMRConfig"]["clusterSizes"][0]["coreType"],
                    "InstanceCount": 3,
                    "AutoScalingPolicy": {
                        "Constraints": {
                            "MinCapacity": MOCK_APP_CONFIG["configuration"]["EMRConfig"]["autoScaling"]["minInstances"],
                            "MaxCapacity": MOCK_APP_CONFIG["configuration"]["EMRConfig"]["autoScaling"]["maxInstances"],
                        },
                        "Rules": [
                            {
                                "Name": "AutoScalingPolicyUp",
                                "Description": "Scaling policy configured in the dynamic config",
                                "Action": {
                                    "SimpleScalingPolicyConfiguration": {
                                        "ScalingAdjustment": MOCK_APP_CONFIG["configuration"]["EMRConfig"]["autoScaling"][
                                            "scaleOut"
                                        ]["increment"],
                                        "CoolDown": MOCK_APP_CONFIG["configuration"]["EMRConfig"]["autoScaling"]["scaleOut"][
                                            "cooldown"
                                        ],
                                    }
                                },
                                "Trigger": {
                                    "CloudWatchAlarmDefinition": {
                                        "ComparisonOperator": "LESS_THAN",
                                        "EvaluationPeriods": MOCK_APP_CONFIG["configuration"]["EMRConfig"]["autoScaling"][
                                            "scaleOut"
                                        ]["evalPeriods"],
                                        "MetricName": "YARNMemoryAvailablePercentage",
                                        "Period": 300,
                                        "Threshold": MOCK_APP_CONFIG["configuration"]["EMRConfig"]["autoScaling"]["scaleOut"][
                                            "percentageMemAvailable"
                                        ],
                                        "Unit": "PERCENT",
                                    }
                                },
                            },
                            {
                                "Name": "AutoScalingPolicyDown",
                                "Description": "Scaling policy configured in the dynamic config",
                                "Action": {
                                    "SimpleScalingPolicyConfiguration": {
                                        "ScalingAdjustment": MOCK_APP_CONFIG["configuration"]["EMRConfig"]["autoScaling"][
                                            "scaleIn"
                                        ]["increment"],
                                        "CoolDown": MOCK_APP_CONFIG["configuration"]["EMRConfig"]["autoScaling"]["scaleIn"][
                                            "cooldown"
                                        ],
                                    }
                                },
                                "Trigger": {
                                    "CloudWatchAlarmDefinition": {
                                        "ComparisonOperator": "GREATER_THAN",
                                        "EvaluationPeriods": MOCK_APP_CONFIG["configuration"]["EMRConfig"]["autoScaling"][
                                            "scaleIn"
                                        ]["evalPeriods"],
                                        "MetricName": "YARNMemoryAvailablePercentage",
                                        "Period": 300,
                                        "Threshold": MOCK_APP_CONFIG["configuration"]["EMRConfig"]["autoScaling"]["scaleIn"][
                                            "percentageMemAvailable"
                                        ],
                                        "Unit": "PERCENT",
                                    }
                                },
                            },
                        ],
                    },
                },
            ],
            "Ec2KeyName": TEST_ENV_CONFIG["EMR_EC2_SSH_KEY"],
            "KeepJobFlowAliveWhenNoSteps": True,
            "TerminationProtected": False,
            "Ec2SubnetId": "subnet1",
        },
        "VisibleToAllUsers": True,
        "JobFlowRole": TEST_ENV_CONFIG["EMR_EC2_ROLE_NAME"],
        "ServiceRole": TEST_ENV_CONFIG["EMR_SERVICE_ROLE_NAME"],
        "AutoScalingRole": TEST_ENV_CONFIG["EMR_EC2_ROLE_NAME"],
        "Tags": generate_tags(
            "jdoe@amazon.com",
            MOCK_PROJECT_NAME,
            TEST_ENV_CONFIG["SYSTEM_TAG"],
        ),
        "SecurityConfiguration": TEST_ENV_CONFIG["EMR_SECURITY_CONFIGURATION"],
    }

    if custom_ami:
        for instance_group in expected_args["Instances"]["InstanceGroups"]:
            instance_group["CustomAmiId"] = custom_ami

    return expected_args


def _mock_event_body(subnet: Optional[str] = "", custom_ami: Optional[str] = None):
    options = {
        "emrSize": MOCK_APP_CONFIG["configuration"]["EMRConfig"]["clusterSizes"][0]["name"],
        "emrRelease": "emr-6.2.0",
    }
    if custom_ami:
        options["customAmiId"] = custom_ami

    return {
        "clusterName": "example_cluster_name",
        "options": options,
        "Instances": {"Ec2SubnetId": subnet},
    }


mock_context = mock.Mock()

mock_response = {
    "ClusterArn": "example_arn",
    "JobFlowId": MOCK_CLUSTER_NAME,
}

mock_project = ProjectModel(
    name=MOCK_PROJECT_NAME,
    description="description",
    suspended=False,
    created_by="me",
    created_at=123,
    last_updated_at=321,
    metadata={
        "terminationConfiguration": {
            "defaultEMRClusterTTL": 72,
        }
    },
)

mock_list_response = {
    "Clusters": [
        {
            "Id": "mock-cluster-id",
            "Name": MOCK_CLUSTER_NAME,
            "Status": {
                "State": "RUNNING",
            },
            "ClusterArn": "cluster-arn",
        },
    ]
}


def _mock_args(specific_subnet: Optional[str] = None, custom_ami: Optional[str] = None):
    call_args = copy.deepcopy(_expected_args(custom_ami=custom_ami))
    if specific_subnet:
        call_args["Instances"]["Ec2SubnetId"] = specific_subnet

    return call_args


def _mock_event(subnet: Optional[str] = "", custom_ami: Optional[str] = None):
    event_body = copy.deepcopy(_mock_event_body(subnet=subnet, custom_ami=custom_ami))

    return {
        "body": json.dumps(event_body),
        "requestContext": {"authorizer": {"principalId": "jdoe@amazon.com"}},
        "pathParameters": {"clusterId": MOCK_CLUSTER_NAME, "projectName": MOCK_PROJECT_NAME},
    }


@pytest.mark.parametrize(
    "mock_ami_id",
    [
        (None),
        "ami-123456789",
    ],
    ids=[
        "default_ami",
        "custom_ami_id",
    ],
)
@mock.patch.dict("os.environ", TEST_ENV_CONFIG, clear=True)
@mock.patch("ml_space_lambda.utils.app_config_utils.app_configuration_dao")
@mock.patch("ml_space_lambda.emr.lambda_functions.resource_scheduler_dao")
@mock.patch("ml_space_lambda.emr.lambda_functions.project_dao")
@mock.patch("ml_space_lambda.emr.lambda_functions.random")
@mock.patch("ml_space_lambda.emr.lambda_functions.pull_config_from_s3")
@mock.patch("ml_space_lambda.emr.lambda_functions.emr")
def test_create_emr_cluster_success(
    mock_emr,
    mock_pull_config,
    mock_random,
    mock_project_dao,
    mock_resource_scheduler_dao,
    mock_app_configuration_dao,
    mock_ami_id,
):
    # clear out global config if set to make lambda tests independent of each other
    mlspace_config.param_file = {}
    mlspace_config.env_variables = {}
    emr_handler.cluster_config = {}

    mocked_random_subnet = "example_subnet2"
    mock_random.sample.return_value = [mocked_random_subnet]

    mock_app_configuration_dao.get.return_value = [MOCK_APP_CONFIG]
    get_app_config.cache_clear()
    mock_emr.run_job_flow.return_value = mock_response
    mock_paginator = mock.MagicMock()
    mock_emr.get_paginator.return_value = mock_paginator
    mock_cluster_id = "Cluster1"
    mock_paginator.paginate.return_value = [{"Clusters": [{"Id": mock_cluster_id, "Name": MOCK_CLUSTER_NAME}]}]
    mock_project_dao.get.return_value = mock_project

    expected_response = generate_html_response(200, mock_response)

    assert emr_handler.create(_mock_event(subnet="", custom_ami=mock_ami_id), mock_context) == expected_response

    mock_emr.run_job_flow.assert_called_with(**_mock_args(specific_subnet=mocked_random_subnet, custom_ami=mock_ami_id))
    mock_pull_config.assert_called_once()

    cluster_schedule = mock_resource_scheduler_dao.create.call_args.args[0]
    assert cluster_schedule.resource_id == mock_cluster_id
    assert cluster_schedule.resource_type == ResourceType.EMR_CLUSTER
    # We're mocking a termination time of 3 days so ensure the termination time makes sense
    assert cluster_schedule.termination_time > (time.time() + (71 * 60 * 60))
    assert cluster_schedule.project == mock_project.name


@mock.patch.dict("os.environ", TEST_ENV_CONFIG, clear=True)
@mock.patch("ml_space_lambda.utils.app_config_utils.app_configuration_dao")
@mock.patch("ml_space_lambda.emr.lambda_functions.resource_scheduler_dao")
@mock.patch("ml_space_lambda.emr.lambda_functions.project_dao")
@mock.patch("ml_space_lambda.emr.lambda_functions.pull_config_from_s3")
@mock.patch("ml_space_lambda.emr.lambda_functions.emr")
def test_create_emr_cluster_success_with_subnet(
    mock_emr, mock_pull_config, mock_project_dao, mock_resource_scheduler_dao, mock_app_configuration_dao
):
    # This test checks to see that the response contains the expected subnet that the user specifies.

    # clear out global config if set to make lambda tests independent of each other
    mlspace_config.param_file = {}
    mlspace_config.env_variables = {}
    emr_handler.cluster_config = {}

    specific_subnet = "ThisIsASpecificSubnet1"
    mock_ami_id = "ami-123456789"

    mock_app_configuration_dao.get.return_value = [MOCK_APP_CONFIG]
    get_app_config.cache_clear()
    mock_emr.run_job_flow.return_value = mock_response
    mock_paginator = mock.MagicMock()
    mock_emr.get_paginator.return_value = mock_paginator
    mock_cluster_id = "Cluster1"
    mock_paginator.paginate.return_value = [{"Clusters": [{"Id": mock_cluster_id, "Name": MOCK_CLUSTER_NAME}]}]
    mock_project_dao.get.return_value = mock_project

    expected_response = generate_html_response(200, mock_response)

    assert emr_handler.create(_mock_event(subnet=specific_subnet, custom_ami=mock_ami_id), mock_context) == expected_response

    # Check it had correct parameters and subnet was passed in
    mock_emr.run_job_flow.assert_called_with(**_mock_args(specific_subnet=specific_subnet, custom_ami=mock_ami_id))
    mock_pull_config.assert_not_called()

    # Check it was created successfully
    cluster_schedule = mock_resource_scheduler_dao.create.call_args.args[0]
    assert cluster_schedule.resource_id == mock_cluster_id
    assert cluster_schedule.resource_type == ResourceType.EMR_CLUSTER
    # We're mocking a termination time of 3 days so ensure the termination time makes sense
    assert cluster_schedule.termination_time > (time.time() + (71 * 60 * 60))
    assert cluster_schedule.project == mock_project.name


@mock.patch.dict("os.environ", TEST_ENV_CONFIG, clear=True)
@mock.patch("ml_space_lambda.utils.app_config_utils.app_configuration_dao")
@mock.patch("ml_space_lambda.emr.lambda_functions.pull_config_from_s3")
@mock.patch("ml_space_lambda.emr.lambda_functions.emr")
def test_create_emr_cluster_client_error(mock_emr, mock_pull_config, mock_app_configuration_dao):
    # clear out global config if set to make lambda tests independent of each other
    mlspace_config.param_file = {}
    mlspace_config.env_variables = {}
    emr_handler.cluster_config = {}

    error_msg = {
        "Error": {"Code": "MissingParameter", "Message": "Dummy error message."},
        "ResponseMetadata": {"HTTPStatusCode": "400"},
    }
    expected_response = generate_html_response(
        "400",
        "An error occurred (MissingParameter) when calling the RunJobFlow operation: Dummy error message.",
    )

    specific_subnet = "ADifferentSubnet"

    mock_app_configuration_dao.get.return_value = [MOCK_APP_CONFIG]
    get_app_config.cache_clear()
    mock_emr.run_job_flow.side_effect = ClientError(error_msg, "RunJobFlow")

    assert emr_handler.create(_mock_event(subnet=specific_subnet), mock_context) == expected_response

    mock_pull_config.assert_not_called()
    error_args = _mock_args(specific_subnet=specific_subnet)
    mock_emr.run_job_flow.assert_called_with(**error_args)


@mock.patch("ml_space_lambda.emr.lambda_functions.emr")
@mock.patch("ml_space_lambda.emr.lambda_functions.pull_config_from_s3")
def test_create_emr_cluster_missing_parameters(mock_pull_config, mock_emr):
    expected_response = generate_html_response(400, "Missing event parameter: 'pathParameters'")
    assert emr_handler.create({}, mock_context) == expected_response
    mock_emr.get_item.assert_not_called()
    mock_pull_config.assert_not_called()<|MERGE_RESOLUTION|>--- conflicted
+++ resolved
@@ -34,6 +34,7 @@
     "EMR_EC2_ROLE_NAME": "Custom-EMR-EC2-Role",
     "EMR_SERVICE_ROLE_NAME": "Custom-EMR-ServiceRole",
     "EMR_SECURITY_CONFIGURATION": "Custom-EMR-Security-Config",
+    "EMR_EC2_SSH_KEY": "some-key",
     "EMR_EC2_SSH_KEY": "some-key",
     "MANAGE_IAM_ROLES": "",
 }
@@ -84,13 +85,8 @@
                 "scaleIn": {"increment": -1, "percentageMemAvailable": 75, "evalPeriods": 1, "cooldown": 300},
             },
             "applications": [
-<<<<<<< HEAD
                 {"Name": "Hadoop"},
                 {"Name": "Spark"},
-=======
-                {"name": "Hadoop"},
-                {"name": "Spark"},
->>>>>>> daded298
             ],
         },
     },
@@ -101,6 +97,8 @@
     expected_args = {
         "Name": "example_cluster_name",
         "LogUri": "s3://mlspace-log-bucket",
+        "ReleaseLabel": MOCK_RELEASE_LABEL,
+        "Applications": [{"Name": "Hadoop"}, {"Name": "Spark"}],
         "ReleaseLabel": MOCK_RELEASE_LABEL,
         "Applications": [{"Name": "Hadoop"}, {"Name": "Spark"}],
         "Instances": {
@@ -109,6 +107,7 @@
                     "Name": "Master",
                     "Market": "ON_DEMAND",
                     "InstanceRole": "MASTER",
+                    "InstanceType": MOCK_APP_CONFIG["configuration"]["EMRConfig"]["clusterSizes"][0]["masterType"],
                     "InstanceType": MOCK_APP_CONFIG["configuration"]["EMRConfig"]["clusterSizes"][0]["masterType"],
                     "InstanceCount": 1,
                 },
