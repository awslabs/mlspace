#
#   Copyright Amazon.com, Inc. or its affiliates. All Rights Reserved.
#
#   Licensed under the Apache License, Version 2.0 (the "License").
#   You may not use this file except in compliance with the License.
#   You may obtain a copy of the License at
#
#       http://www.apache.org/licenses/LICENSE-2.0
#
#   Unless required by applicable law or agreed to in writing, software
#   distributed under the License is distributed on an "AS IS" BASIS,
#   WITHOUT WARRANTIES OR CONDITIONS OF ANY KIND, either express or implied.
#   See the License for the specific language governing permissions and
#   limitations under the License.
#

from unittest import mock

from ml_space_lambda.enums import EnvVariable
from ml_space_lambda.utils import mlspace_config
from ml_space_lambda.utils.iam_manager import DYNAMIC_USER_ROLE_TAG

TEST_ENV_CONFIG = {
<<<<<<< HEAD
    "AWS_DEFAULT_REGION": "us-east-1",
    EnvVariable.SYSTEM_TAG.value: "MLSpace",
    EnvVariable.JOB_INSTANCE_CONSTRAINT_POLICY_ARN.value: "arn:aws:iam::123456789012:policy/notebook-job-constraints",
    EnvVariable.ENDPOINT_CONFIG_INSTANCE_CONSTRAINT_POLICY_ARN.value: "arn:aws:iam::123456789012:policy/notebook-endpoint-constraints",
    EnvVariable.KMS_INSTANCE_CONDITIONS_POLICY_ARN.value: "arn:aws:iam:12345678912:policy/kms-instance-conditions",
=======
    EnvVariable.AWS_DEFAULT_REGION.value: "us-east-1",
    EnvVariable.SYSTEM_TAG.value: "MLSpace",
    EnvVariable.JOB_INSTANCE_CONSTRAINT_POLICY_ARN.value: "arn:aws:iam::123456789012:policy/notebook-job-constraints",
    EnvVariable.ENDPOINT_CONFIG_INSTANCE_CONSTRAINT_POLICY_ARN.value: "arn:aws:iam::123456789012:policy/notebook-endpoint-constraints",
    EnvVariable.MANAGE_IAM_ROLES.value: "True",
>>>>>>> 4b8f97c1
}

mock_context = mock.Mock()
mock_event = mock.Mock()

with mock.patch.dict("os.environ", TEST_ENV_CONFIG, clear=True):
    from ml_space_lambda.initial_app_config.lambda_function import update_dynamic_roles_with_notebook_policies


@mock.patch.dict("os.environ", TEST_ENV_CONFIG, clear=True)
@mock.patch("ml_space_lambda.initial_app_config.lambda_function.iam")
def test_initial_config_success(mock_iam):
    # Clear out previously cached env variables
    mlspace_config.env_variables = {}

    paginator = mock.Mock()
    paginator.paginate.return_value = [
        {
            "Roles": [
                {"RoleName": "MLSpace-myproject1-0fb265a4573777a0442ec4c6edeaf707216a2f5b16aa"},
                {"RoleName": "MLSpace-myproject2-0fb265a4573777a0442ec4c6edeaf707216a2f5b16aa"},
                {"RoleName": "MLSpace-myproject3-0fb265a4573777a0442ec4c6edeaf707216a2f5b16aa"},
                {"RoleName": "MLSpace-myproject4-0fb265a4573777a0442ec4c6edeaf707216a2f5b16aa"},
            ]
        }
    ]
    mock_iam.get_paginator.return_value = paginator
    mock_iam.list_role_tags.side_effect = [
        {"Tags": []},
        {
            "Tags": [
                {"Key": "user", "Value": "MLSpaceApplication"},
                {"Key": "system", "Value": "MLSpace"},
                {"Key": "project", "Value": "myproject2"},
            ]
        },
        {
            "Tags": [
                {"Key": "user", "Value": "someuser"},
                {"Key": "system", "Value": "MLSpace"},
                {"Key": "project", "Value": "myproject3"},
            ]
        },
        {"Tags": [DYNAMIC_USER_ROLE_TAG]},
    ]

    update_dynamic_roles_with_notebook_policies(mock.Mock(), mock.Mock())

    mock_iam.attach_role_policy.assert_has_calls(
        [
            mock.call(
                RoleName="MLSpace-myproject3-0fb265a4573777a0442ec4c6edeaf707216a2f5b16aa",
                PolicyArn=TEST_ENV_CONFIG[EnvVariable.JOB_INSTANCE_CONSTRAINT_POLICY_ARN.value],
            ),
            mock.call(
                RoleName="MLSpace-myproject3-0fb265a4573777a0442ec4c6edeaf707216a2f5b16aa",
                PolicyArn=TEST_ENV_CONFIG[EnvVariable.ENDPOINT_CONFIG_INSTANCE_CONSTRAINT_POLICY_ARN.value],
<<<<<<< HEAD
            ),
            mock.call(
                RoleName="MLSpace-myproject3-0fb265a4573777a0442ec4c6edeaf707216a2f5b16aa",
                PolicyArn=TEST_ENV_CONFIG[EnvVariable.KMS_INSTANCE_CONDITIONS_POLICY_ARN.value],
            ),
            mock.call(
                RoleName="MLSpace-myproject4-0fb265a4573777a0442ec4c6edeaf707216a2f5b16aa",
                PolicyArn=TEST_ENV_CONFIG[EnvVariable.JOB_INSTANCE_CONSTRAINT_POLICY_ARN.value],
            ),
            mock.call(
                RoleName="MLSpace-myproject4-0fb265a4573777a0442ec4c6edeaf707216a2f5b16aa",
                PolicyArn=TEST_ENV_CONFIG[EnvVariable.ENDPOINT_CONFIG_INSTANCE_CONSTRAINT_POLICY_ARN.value],
            ),
            mock.call(
                RoleName="MLSpace-myproject4-0fb265a4573777a0442ec4c6edeaf707216a2f5b16aa",
                PolicyArn=TEST_ENV_CONFIG[EnvVariable.KMS_INSTANCE_CONDITIONS_POLICY_ARN.value],
=======
            ),
            mock.call(
                RoleName="MLSpace-myproject4-0fb265a4573777a0442ec4c6edeaf707216a2f5b16aa",
                PolicyArn=TEST_ENV_CONFIG[EnvVariable.JOB_INSTANCE_CONSTRAINT_POLICY_ARN.value],
            ),
            mock.call(
                RoleName="MLSpace-myproject4-0fb265a4573777a0442ec4c6edeaf707216a2f5b16aa",
                PolicyArn=TEST_ENV_CONFIG[EnvVariable.ENDPOINT_CONFIG_INSTANCE_CONSTRAINT_POLICY_ARN.value],
>>>>>>> 4b8f97c1
            ),
        ]
    )

    mock_iam.tag_role.assert_has_calls(
        [
            mock.call(
                RoleName="MLSpace-myproject3-0fb265a4573777a0442ec4c6edeaf707216a2f5b16aa", Tags=[DYNAMIC_USER_ROLE_TAG]
            ),
            mock.call(
                RoleName="MLSpace-myproject4-0fb265a4573777a0442ec4c6edeaf707216a2f5b16aa", Tags=[DYNAMIC_USER_ROLE_TAG]
            ),
        ]
    )<|MERGE_RESOLUTION|>--- conflicted
+++ resolved
@@ -21,19 +21,12 @@
 from ml_space_lambda.utils.iam_manager import DYNAMIC_USER_ROLE_TAG
 
 TEST_ENV_CONFIG = {
-<<<<<<< HEAD
-    "AWS_DEFAULT_REGION": "us-east-1",
+    EnvVariable.AWS_DEFAULT_REGION.value: "us-east-1",
     EnvVariable.SYSTEM_TAG.value: "MLSpace",
     EnvVariable.JOB_INSTANCE_CONSTRAINT_POLICY_ARN.value: "arn:aws:iam::123456789012:policy/notebook-job-constraints",
     EnvVariable.ENDPOINT_CONFIG_INSTANCE_CONSTRAINT_POLICY_ARN.value: "arn:aws:iam::123456789012:policy/notebook-endpoint-constraints",
     EnvVariable.KMS_INSTANCE_CONDITIONS_POLICY_ARN.value: "arn:aws:iam:12345678912:policy/kms-instance-conditions",
-=======
-    EnvVariable.AWS_DEFAULT_REGION.value: "us-east-1",
-    EnvVariable.SYSTEM_TAG.value: "MLSpace",
-    EnvVariable.JOB_INSTANCE_CONSTRAINT_POLICY_ARN.value: "arn:aws:iam::123456789012:policy/notebook-job-constraints",
-    EnvVariable.ENDPOINT_CONFIG_INSTANCE_CONSTRAINT_POLICY_ARN.value: "arn:aws:iam::123456789012:policy/notebook-endpoint-constraints",
     EnvVariable.MANAGE_IAM_ROLES.value: "True",
->>>>>>> 4b8f97c1
 }
 
 mock_context = mock.Mock()
@@ -91,7 +84,6 @@
             mock.call(
                 RoleName="MLSpace-myproject3-0fb265a4573777a0442ec4c6edeaf707216a2f5b16aa",
                 PolicyArn=TEST_ENV_CONFIG[EnvVariable.ENDPOINT_CONFIG_INSTANCE_CONSTRAINT_POLICY_ARN.value],
-<<<<<<< HEAD
             ),
             mock.call(
                 RoleName="MLSpace-myproject3-0fb265a4573777a0442ec4c6edeaf707216a2f5b16aa",
@@ -108,16 +100,6 @@
             mock.call(
                 RoleName="MLSpace-myproject4-0fb265a4573777a0442ec4c6edeaf707216a2f5b16aa",
                 PolicyArn=TEST_ENV_CONFIG[EnvVariable.KMS_INSTANCE_CONDITIONS_POLICY_ARN.value],
-=======
-            ),
-            mock.call(
-                RoleName="MLSpace-myproject4-0fb265a4573777a0442ec4c6edeaf707216a2f5b16aa",
-                PolicyArn=TEST_ENV_CONFIG[EnvVariable.JOB_INSTANCE_CONSTRAINT_POLICY_ARN.value],
-            ),
-            mock.call(
-                RoleName="MLSpace-myproject4-0fb265a4573777a0442ec4c6edeaf707216a2f5b16aa",
-                PolicyArn=TEST_ENV_CONFIG[EnvVariable.ENDPOINT_CONFIG_INSTANCE_CONSTRAINT_POLICY_ARN.value],
->>>>>>> 4b8f97c1
             ),
         ]
     )
