--- conflicted
+++ resolved
@@ -69,11 +69,7 @@
         (DatasetType.GLOBAL, "global"),
         (DatasetType.PROJECT, "project_name"),
         (DatasetType.PRIVATE, "username"),
-<<<<<<< HEAD
-        (DatasetType.GROUP, "group_name"),
-=======
         (DatasetType.GROUP, "group"),
->>>>>>> fcb0ce5b
     ],
     ids=[
         "create_global_dataset",
