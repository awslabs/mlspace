{
    "name": "@amzn/mlspace",
    "homepage": "/Prod",
<<<<<<< HEAD
    "version": "1.4.1",
=======
    "version": "1.6.0",
>>>>>>> 3b3ef3be
    "main": "dist/lib/index.js",
    "types": "dist/types/index.d.ts",
    "private": true,
    "dependencies": {
        "@cloudscape-design/components": "3.0.638",
        "@cloudscape-design/components-themeable": "^3.0.595",
        "@cloudscape-design/design-tokens": "^3.0.34",
        "@cloudscape-design/global-styles": "^1.0.25",
        "@reduxjs/toolkit": "^1.9.5",
        "@tiptap/extension-color": "^2.2.4",
        "@tiptap/extension-image": "^2.2.4",
        "@tiptap/extension-link": "^2.2.4",
        "@tiptap/extension-text-style": "^2.2.4",
        "@tiptap/pm": "^2.2.4",
        "@tiptap/react": "^2.2.4",
        "@tiptap/starter-kit": "^2.2.4",
        "ace-builds": "^1.33.1",
        "axios": "^0.28.0",
        "git-repo-info": "^2.1.1",
        "jest-mock-axios": "^4.7.3",
        "lodash": "4.17.21",
        "react": "^18.2.0",
        "react-dom": "^18.2.0",
        "react-oidc-context": "^2.2.0",
        "react-redux": "^8.0.2",
        "react-router-dom": "^6.22.3",
        "redux-persist": "^6.0.0",
        "zod": "^3.22.4"
    },
    "scripts": {
        "start": "PORT=3000 react-scripts start",
        "build": "node ./scripts/set-revision-info.mjs && react-scripts build && npm run docs:build",
        "prepare": "npm run-script build",
        "test": "CI=true react-scripts test --coverage",
        "eject": "react-scripts eject",
        "lint:fix": "eslint --fix src/",
        "format": "eslint --fix src/",
        "clean": "rm -rf node_modules dist && rm -f -- package-lock.json",
        "release": "npm run build",
        "prepublish": "tsc --project ./tsconfig.json",
        "docs:dev": "vitepress dev docs",
        "docs:build": "vitepress build docs",
        "docs:preview": "vitepress preview docs"
    },
    "browserslist": {
        "production": [
            ">0.2%",
            "not dead",
            "not op_mini all"
        ],
        "development": [
            "last 1 chrome version",
            "last 1 firefox version",
            "last 1 safari version"
        ]
    },
    "devDependencies": {
        "@babel/plugin-proposal-private-property-in-object": "^7.21.11",
        "@stylistic/eslint-plugin": "^1.7.0",
        "@testing-library/jest-dom": "^5.16.5",
        "@testing-library/react": "^14.2.2",
        "@testing-library/user-event": "^14.5.2",
        "@types/jest": "^27.5.2",
        "@types/lodash": "^4.17.0",
        "@types/node": "^16.18.23",
        "@types/react": "^18.2.67",
        "@types/react-dom": "^18.2.22",
        "@types/redux-mock-store": "^1.0.6",
        "@types/redux-persist": "^4.3.1",
        "@types/sinon": "^10.0.14",
        "@types/uuid": "^9.0.8",
        "aws-cdk-lib": "^2.93.0",
        "eslint": "^8.57.0",
        "eslint-import-resolver-typescript": "^3.6.1",
        "eslint-plugin-import": "^2.29.1",
        "eslint-plugin-simple-import-sort": "^10.0.0",
        "eslint-plugin-spellcheck": "0.0.19",
        "lint-staged": "^13.2.1",
        "react-scripts": "5.0.1",
        "redux-mock-store": "^1.5.4",
        "typescript": "^4.9.5",
        "vitepress": "^1.0.0",
        "vitepress-plugin-tabs": "^0.5.0"
    },
    "overrides": {
        "react-scripts": {
            "@svgr/webpack": "^8.1.0",
            "resolve-url-loader": "^5.0.0"
        }
    },
    "lint-staged": {
        "**/*.{js,jsx,ts,tsx}": [
            "npx eslint --fix src/"
        ]
    }
}<|MERGE_RESOLUTION|>--- conflicted
+++ resolved
@@ -1,11 +1,7 @@
 {
     "name": "@amzn/mlspace",
     "homepage": "/Prod",
-<<<<<<< HEAD
-    "version": "1.4.1",
-=======
     "version": "1.6.0",
->>>>>>> 3b3ef3be
     "main": "dist/lib/index.js",
     "types": "dist/types/index.d.ts",
     "private": true,
