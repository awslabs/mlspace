--- conflicted
+++ resolved
@@ -1,13 +1,12 @@
 {
-<<<<<<< HEAD
     "name": "@amzn/mlspace",
     "homepage": "/Prod",
-    "version": "1.5.0",
+    "version": "1.6.1",
     "main": "dist/lib/index.js",
     "types": "dist/types/index.d.ts",
     "private": true,
     "dependencies": {
-        "@cloudscape-design/components": "^3.0.580",
+        "@cloudscape-design/components": "3.0.638",
         "@cloudscape-design/components-themeable": "^3.0.595",
         "@cloudscape-design/design-tokens": "^3.0.34",
         "@cloudscape-design/global-styles": "^1.0.25",
@@ -19,6 +18,7 @@
         "@tiptap/pm": "^2.2.4",
         "@tiptap/react": "^2.2.4",
         "@tiptap/starter-kit": "^2.2.4",
+        "@uiw/react-markdown-preview": "^5.1.2",
         "ace-builds": "^1.33.1",
         "axios": "^0.28.0",
         "git-repo-info": "^2.1.1",
@@ -88,7 +88,8 @@
         "react-scripts": "5.0.1",
         "redux-mock-store": "^1.5.4",
         "typescript": "^4.9.5",
-        "vitepress": "^1.0.0"
+        "vitepress": "^1.0.0",
+      "vitepress-plugin-tabs": "^0.5.0"
     },
     "overrides": {
         "react-scripts": {
@@ -100,105 +101,5 @@
         "**/*.{js,jsx,ts,tsx}": [
             "npx eslint --fix src/"
         ]
-=======
-  "name": "@amzn/mlspace",
-  "homepage": "/Prod",
-  "version": "1.6.1",
-  "main": "dist/lib/index.js",
-  "types": "dist/types/index.d.ts",
-  "private": true,
-  "dependencies": {
-    "@cloudscape-design/components": "3.0.638",
-    "@cloudscape-design/components-themeable": "^3.0.595",
-    "@cloudscape-design/design-tokens": "^3.0.34",
-    "@cloudscape-design/global-styles": "^1.0.25",
-    "@reduxjs/toolkit": "^1.9.5",
-    "@tiptap/extension-color": "^2.2.4",
-    "@tiptap/extension-image": "^2.2.4",
-    "@tiptap/extension-link": "^2.2.4",
-    "@tiptap/extension-text-style": "^2.2.4",
-    "@tiptap/pm": "^2.2.4",
-    "@tiptap/react": "^2.2.4",
-    "@tiptap/starter-kit": "^2.2.4",
-    "@uiw/react-markdown-preview": "^5.1.2",
-    "ace-builds": "^1.33.1",
-    "axios": "^0.28.0",
-    "git-repo-info": "^2.1.1",
-    "jest-mock-axios": "^4.7.3",
-    "lodash": "4.17.21",
-    "react": "^18.2.0",
-    "react-dom": "^18.2.0",
-    "react-oidc-context": "^2.2.0",
-    "react-redux": "^8.0.2",
-    "react-router-dom": "^6.22.3",
-    "redux-persist": "^6.0.0",
-    "zod": "^3.22.4"
-  },
-  "scripts": {
-    "start": "PORT=3000 react-scripts start",
-    "build": "node ./scripts/set-revision-info.mjs && react-scripts build && npm run docs:build",
-    "prepare": "npm run-script build",
-    "test": "CI=true react-scripts test --coverage",
-    "eject": "react-scripts eject",
-    "lint:fix": "eslint --fix src/",
-    "format": "eslint --fix src/",
-    "clean": "rm -rf node_modules dist && rm -f -- package-lock.json",
-    "release": "npm run build",
-    "prepublish": "tsc --project ./tsconfig.json",
-    "docs:dev": "vitepress dev docs",
-    "docs:build": "vitepress build docs",
-    "docs:preview": "vitepress preview docs"
-  },
-  "browserslist": {
-    "production": [
-      ">0.2%",
-      "not dead",
-      "not op_mini all"
-    ],
-    "development": [
-      "last 1 chrome version",
-      "last 1 firefox version",
-      "last 1 safari version"
-    ]
-  },
-  "devDependencies": {
-    "@babel/plugin-proposal-private-property-in-object": "^7.21.11",
-    "@stylistic/eslint-plugin": "^1.7.0",
-    "@testing-library/jest-dom": "^5.16.5",
-    "@testing-library/react": "^14.2.2",
-    "@testing-library/user-event": "^14.5.2",
-    "@types/jest": "^27.5.2",
-    "@types/lodash": "^4.17.0",
-    "@types/node": "^16.18.23",
-    "@types/react": "^18.2.67",
-    "@types/react-dom": "^18.2.22",
-    "@types/redux-mock-store": "^1.0.6",
-    "@types/redux-persist": "^4.3.1",
-    "@types/sinon": "^10.0.14",
-    "@types/uuid": "^9.0.8",
-    "aws-cdk-lib": "^2.93.0",
-    "eslint": "^8.57.0",
-    "eslint-import-resolver-typescript": "^3.6.1",
-    "eslint-plugin-import": "^2.29.1",
-    "eslint-plugin-simple-import-sort": "^10.0.0",
-    "eslint-plugin-spellcheck": "0.0.19",
-    "lint-staged": "^13.2.1",
-    "react-scripts": "5.0.1",
-    "redux-mock-store": "^1.5.4",
-    "typescript": "^4.9.5",
-    "vitepress": "^1.0.0",
-    "vitepress-plugin-tabs": "^0.5.0"
-  },
-  "overrides": {
-    "react-scripts": {
-      "@svgr/webpack": "^8.1.0",
-      "resolve-url-loader": "^5.0.0"
->>>>>>> 66a2cc6f
     }
-  },
-  "lint-staged": {
-    "**/*.{js,jsx,ts,tsx}": [
-      "npx eslint --fix src/"
-    ]
-  }
 }