{
    "name": "@amzn/mlspace",
    "homepage": "/Prod",
<<<<<<< HEAD
    "version": "1.5.1",
=======
    "version": "1.6.0",
>>>>>>> 7b844286
    "main": "dist/lib/index.js",
    "types": "dist/types/index.d.ts",
    "private": true,
    "dependencies": {
        "@cloudscape-design/components": "3.0.638",
        "@cloudscape-design/components-themeable": "^3.0.595",
        "@cloudscape-design/design-tokens": "^3.0.34",
        "@cloudscape-design/global-styles": "^1.0.25",
        "@reduxjs/toolkit": "^1.9.5",
        "@tiptap/extension-color": "^2.2.4",
        "@tiptap/extension-image": "^2.2.4",
        "@tiptap/extension-link": "^2.2.4",
        "@tiptap/extension-text-style": "^2.2.4",
        "@tiptap/pm": "^2.2.4",
        "@tiptap/react": "^2.2.4",
        "@tiptap/starter-kit": "^2.2.4",
        "ace-builds": "^1.33.1",
        "axios": "^0.28.0",
        "git-repo-info": "^2.1.1",
        "jest-mock-axios": "^4.7.3",
        "lodash": "4.17.21",
        "react": "^18.2.0",
        "react-dom": "^18.2.0",
        "react-oidc-context": "^2.2.0",
        "react-redux": "^8.0.2",
        "react-router-dom": "^6.22.3",
        "redux-persist": "^6.0.0",
        "zod": "^3.22.4"
    },
    "scripts": {
        "start": "PORT=3000 react-scripts start",
        "build": "node ./scripts/set-revision-info.mjs && react-scripts build && npm run docs:build",
        "prepare": "npm run-script build",
        "test": "CI=true react-scripts test --coverage",
        "eject": "react-scripts eject",
        "lint:fix": "eslint --fix src/",
        "format": "eslint --fix src/",
        "clean": "rm -rf node_modules dist && rm -f -- package-lock.json",
        "release": "npm run build",
        "prepublish": "tsc --project ./tsconfig.json",
        "docs:dev": "vitepress dev docs",
        "docs:build": "vitepress build docs",
        "docs:preview": "vitepress preview docs"
    },
    "browserslist": {
        "production": [
            ">0.2%",
            "not dead",
            "not op_mini all"
        ],
        "development": [
            "last 1 chrome version",
            "last 1 firefox version",
            "last 1 safari version"
        ]
    },
    "devDependencies": {
        "@babel/plugin-proposal-private-property-in-object": "^7.21.11",
        "@stylistic/eslint-plugin": "^1.7.0",
        "@testing-library/jest-dom": "^5.16.5",
        "@testing-library/react": "^14.2.2",
        "@testing-library/user-event": "^14.5.2",
        "@types/jest": "^27.5.2",
        "@types/lodash": "^4.17.0",
        "@types/node": "^16.18.23",
        "@types/react": "^18.2.67",
        "@types/react-dom": "^18.2.22",
        "@types/redux-mock-store": "^1.0.6",
        "@types/redux-persist": "^4.3.1",
        "@types/sinon": "^10.0.14",
        "@types/uuid": "^9.0.8",
        "aws-cdk-lib": "^2.93.0",
        "eslint": "^8.57.0",
        "eslint-import-resolver-typescript": "^3.6.1",
        "eslint-plugin-import": "^2.29.1",
        "eslint-plugin-simple-import-sort": "^10.0.0",
        "eslint-plugin-spellcheck": "0.0.19",
        "lint-staged": "^13.2.1",
        "react-scripts": "5.0.1",
        "redux-mock-store": "^1.5.4",
        "typescript": "^4.9.5",
        "vitepress": "^1.0.0",
        "vitepress-plugin-tabs": "^0.5.0"
    },
    "overrides": {
        "react-scripts": {
            "@svgr/webpack": "^8.1.0",
            "resolve-url-loader": "^5.0.0"
        }
    },
    "lint-staged": {
        "**/*.{js,jsx,ts,tsx}": [
            "npx eslint --fix src/"
        ]
    }
}<|MERGE_RESOLUTION|>--- conflicted
+++ resolved
@@ -1,11 +1,7 @@
 {
     "name": "@amzn/mlspace",
     "homepage": "/Prod",
-<<<<<<< HEAD
-    "version": "1.5.1",
-=======
     "version": "1.6.0",
->>>>>>> 7b844286
     "main": "dist/lib/index.js",
     "types": "dist/types/index.d.ts",
     "private": true,
