---
outline: deep
---

# CDK Deployment

## Deployment Prerequisites

### Software

In order to build and deploy {{ $params.APPLICATION_NAME }} to your AWS account you will need the following software installed on your machine:

- [git](https://git-scm.com/book/en/v2/Getting-Started-Installing-Git)
- [awscli](https://docs.aws.amazon.com/cli/latest/userguide/getting-started-install.html)
- [nodejs](https://nodejs.org/en/download/)
- cdk (`npm install -g cdk`)


### Information

In addition to the required software you will also need to have the following information:

- AWS account Id and region you'll be deploying {{ $params.APPLICATION_NAME }} into (you'll need admin credentials or similar)
- Identity provider (IdP) information including the OIDC endpoint and client name

### EMR Roles

::: warning
When deploying in isolated regions you must ensure that the [EMR Service Linked Role](https://docs.aws.amazon.com/emr/latest/ManagementGuide/using-service-linked-roles.html) has been manually created prior to launching EMR Clusters.
:::

{{ $params.APPLICATION_NAME }} leverages the default EMR roles which may already exist in your account if you've perviously
launched an EMR cluster in your account. If these roles do not exist {{ $params.APPLICATION_NAME }} can create these for
you as part of the CDK deployment but if you prefer to create these separately you can set
`EMR_DEFAULT_ROLE_ARN` and `EMR_EC2_INSTANCE_ROLE_ARN` in `constants.ts` and {{ $params.APPLICATION_NAME }} will use your
exisiting roles. If you need to create these roles outside of the CDK deployment the two roles should
be configured as follows:

#### Service Role

1. Login to your AWS account and go to the Roles section of the IAM Service in the AWS Console.
2. Click the "Create role" button and then click the "AWS service" card under "Trusted entity type".
3. Select the "EMR" service from the dropdown and select the radio button for "EMR" under use case.
4. Click the next button to advance to the policy screen, the necessary policy will already be attached. Click next to continue.
5. You can name the role whatever you'd like. Optionally add a description and tags and then click "Create role"
6. Once the role has been created record the role ARN as we'll need to use it later.

#### Instance Role

1. Login to your AWS account and go to the Roles section of the IAM Service in the AWS Console.
2. Click the "Create role" button and then click the "AWS service" card under "Trusted entity type".
3. Select the "EMR" service from the dropdown and select the radio button for "EMR Role for EC2" under use case.
4. Click the next button to advance to the policy screen, the necessary policy will already be attached. Click next to continue.
5. You can name the role whatever you'd like. Optionally add a description and tags and then click "Create role"
6. Once the role has been created record the role ARN as we'll need to use it later.

#### Cleanup Role

_The cleanup role needs to exist but we do not need the ARN_

1. Login to your AWS account and go to the Roles section of the IAM Service in the AWS Console.
2. Click the "Create role" button and then click the "AWS service" card under "Trusted entity type".
3. Select the "EMR" service from the dropdown and select the radio button for "EMR - Cleanup" under use case.
4. Click the next button to advance to the policy screen, the necessary policy will already be attached. Click next to continue.
5. The role has a default name that you cannot change, you can update the description if you want and then click "Create role"

### Application Roles

We generally expect customers to use their own roles for the {{ $params.APPLICATION_NAME }} APIGW and lambda execution role as well as for the default notebook role.
While customers may scope these roles down based on the guidelines of their own organization, the following can be used to quickly stand up
an instance of {{ $params.APPLICATION_NAME }} for demo purposes only. As written these roles and policies should not be used for production usecases.

The policies below include a number of placeholder variables that you'll need to replace. These policies are meant to serve as a starting point and are tightly scoped
to the resources {{ $params.APPLICATION_NAME }} expects to use, you can relax these restrictions as necessary
or make any additional changes required for your environment.

| Variable | Expected Value | Example |
|--|--|--|
|`{AWS_PARTITION}`| The partition into which {{ $params.APPLICATION_NAME }} is being deployed. | `aws` |
|`{AWS_REGION}`| The region into which {{ $params.APPLICATION_NAME }} is being deployed. | `us-east-1` |
|`{AWS_ACCOUNT}`| The account number of the account into which {{ $params.APPLICATION_NAME }} is being deployed. | `123456789012` |
|`{MLSPACE_KMS_KEY_ID}`| The id of the KMS Key which is being used to encrypt data in {{ $params.APPLICATION_NAME }}. | `eeecf0d8-44f3-4b29-8b78-55de1b5dc153` |
|`{MLSPACE_PRIVATE_SUBNET_1}`| The subnet id of one of the {{ $params.APPLICATION_NAME }} VPC private subnets. | `subnet-0a11b2c3333dd44e5` |
|`{MLSPACE_PRIVATE_SUBNET_2}`| The subnet id of one of the {{ $params.APPLICATION_NAME }} VPC private subnets. | `subnet-0a11b2c3333dd44e5` |
|`{MLSPACE_PRIVATE_SUBNET_3}`| The subnet id of one of the {{ $params.APPLICATION_NAME }} VPC private subnets. | `subnet-0a11b2c3333dd44e5` |
|`{MLSPACE_VPC_SECURITY_GROUP}`| The id of the default security group for the {{ $params.APPLICATION_NAME }} VPC. | `sg-903004f8` |
|`{EMR_DEFAULT_ROLE_ARN}` | The ARN of the role that will be used as the "ServiceRole" for all EMR Clusters created via {{ $params.APPLICATION_NAME }} | `arn:aws:iam::123456789012:role/EMR_DefaultRole`|
|`{EMR_EC2_INSTANCE_ROLE_ARN}` | The ARN of the role that will be used as the "JobFlowRole" and "AutoScalingRole" for all EMR Clusters created via {{ $params.APPLICATION_NAME }} | `arn:aws:iam::123456789012:role/EMR_EC2_DefaultRole`|
| `{MLSPACE_APP_ROLE_NAME}` | The name of the {{ $params.APPLICATION_NAME }} application role | `mlspace-app-role` |

#### Notebook Role

In order to create the default {{ $params.APPLICATION_NAME }} notebook policy and role do the following:

1. Login to your AWS account and go to the Policies section of the IAM Service in the AWS Console
2. Create a new policy with using the JSON editor and paste the following in the text area (after replacing the placeholder variables):

```JSON
{
    "Version": "2012-10-17",
    "Statement": [
        {
            "Action": [
                "iam:GetRole",
                "cloudwatch:PutMetricData",
                "logs:CreateLogGroup",
                "logs:CreateLogStream",
                "logs:DescribeLogStreams",
                "logs:PutLogEvents"
            ],
            "Resource": "*",
            "Effect": "Allow"
        },
        {
            "Action": [
                "kms:Decrypt",
                "kms:DescribeKey",
                "kms:Encrypt",
                "kms:GenerateDataKey"
            ],
            "Resource": "arn:{AWS_PARTITION}:kms:{AWS_REGION}:{AWS_ACCOUNT}:key/{MLSPACE_KMS_KEY_ID}",
            "Effect": "Allow"
        },
        {
            "Condition": {
                "Bool": {
                    "kms:GrantIsForAWSResource": "true"
                }
            },
            "Action": "kms:CreateGrant",
            "Resource": "arn:{AWS_PARTITION}:kms:{AWS_REGION}:{AWS_ACCOUNT}:key/{MLSPACE_KMS_KEY_ID}",
            "Effect": "Allow"
        },
        {
            "Action": [
                "ec2:CreateNetworkInterface",
                "ec2:CreateNetworkInterfacePermission",
                "ec2:DeleteNetworkInterface",
                "ec2:DeleteNetworkInterfacePermission"
            ],
            "Resource": [
                "arn:{AWS_PARTITION}:ec2:{AWS_REGION}:{AWS_ACCOUNT}:subnet/{MLSPACE_PRIVATE_SUBNET_1}",
                "arn:{AWS_PARTITION}:ec2:{AWS_REGION}:{AWS_ACCOUNT}:subnet/{MLSPACE_PRIVATE_SUBNET_2}",
                "arn:{AWS_PARTITION}:ec2:{AWS_REGION}:{AWS_ACCOUNT}:subnet/{MLSPACE_PRIVATE_SUBNET_3}",
                "arn:{AWS_PARTITION}:ec2:{AWS_REGION}:{AWS_ACCOUNT}:security-group/{MLSPACE_VPC_SECURITY_GROUP}",
                "arn:{AWS_PARTITION}:ec2:{AWS_REGION}:{AWS_ACCOUNT}:network-interface/*"
            ],
            "Effect": "Allow"
        },
        {
            "Action": [
                "ec2:DescribeNetworkInterfaces",
                "ec2:DescribeDhcpOptions",
                "ec2:DescribeSubnets",
                "ec2:DescribeSecurityGroups",
                "ec2:DescribeVpcs"
            ],
            "Resource": "*",
            "Effect": "Allow"
        },
        {
            "Action": "sagemaker:AddTags",
            "Resource": "arn:{AWS_PARTITION}:sagemaker:{AWS_REGION}:{AWS_ACCOUNT}:*",
            "Effect": "Allow"
        },
        {
            "Action": [
                "sagemaker:DescribeWorkteam",
                "sagemaker:ListEndpointConfigs",
                "sagemaker:ListEndpoints",
                "sagemaker:ListLabelingJobs",
                "sagemaker:ListModels",
                "sagemaker:ListTags",
                "sagemaker:ListTrainingJobs",
                "sagemaker:ListTransformJobs",
                "sagemaker:ListHyperParameterTuningJobs",
                "sagemaker:ListTrainingJobsForHyperParameterTuningJob"
            ],
            "Resource": "*",
            "Effect": "Allow"
        },
        {
            "Condition": {
                "Null": {
                    "aws:RequestTag/user": "false",
                    "aws:RequestTag/system": "false",
                    "aws:RequestTag/project": "false"
                }
            },
            "Action": "sagemaker:CreateEndpoint",
            "Resource": "arn:{AWS_PARTITION}:sagemaker:{AWS_REGION}:{AWS_ACCOUNT}:endpoint/*",
            "Effect": "Allow"
        },
        {
            "Action": "sagemaker:CreateEndpoint",
            "Resource": "arn:{AWS_PARTITION}:sagemaker:{AWS_REGION}:{AWS_ACCOUNT}:endpoint-config/*",
            "Effect": "Allow"
        },
        {
            "Condition": {
                "Null": {
                    "aws:RequestTag/user": "false",
                    "aws:RequestTag/system": "false",
                    "aws:RequestTag/project": "false",
                    "sagemaker:VolumeKmsKey": "false"
                }
            },
            "Action": "sagemaker:CreateEndpointConfig",
            "Resource": "arn:{AWS_PARTITION}:sagemaker:{AWS_REGION}:{AWS_ACCOUNT}:endpoint-config/*",
            "Effect": "Allow"
        },
        {
            "Condition": {
                "Null": {
                    "sagemaker:VpcSubnets": "false",
                    "aws:RequestTag/user": "false",
                    "aws:RequestTag/system": "false",
                    "aws:RequestTag/project": "false",
                    "sagemaker:VpcSecurityGroupIds": "false"
                }
            },
            "Action": "sagemaker:CreateModel",
            "Resource": "arn:{AWS_PARTITION}:sagemaker:{AWS_REGION}:{AWS_ACCOUNT}:*",
            "Effect": "Allow"
        },
        {
            "Condition": {
                "Null": {
                    "sagemaker:VpcSubnets": "false",
                    "aws:RequestTag/user": "false",
                    "aws:RequestTag/system": "false",
                    "aws:RequestTag/project": "false",
                    "sagemaker:VpcSecurityGroupIds": "false",
                    "sagemaker:VolumeKmsKey": "false"
                }
            },
            "Action": [
                "sagemaker:CreateHyperParameterTuningJob",
                "sagemaker:CreateTrainingJob"
            ],
            "Resource": "arn:{AWS_PARTITION}:sagemaker:{AWS_REGION}:{AWS_ACCOUNT}:*",
            "Effect": "Allow"
        },
        {
            "Condition": {
                "Null": {
                    "aws:RequestTag/user": "false",
                    "aws:RequestTag/system": "false",
                    "aws:RequestTag/project": "false",
                    "sagemaker:VolumeKmsKey": "false"
                }
            },
            "Action": "sagemaker:CreateTransformJob",
            "Resource": "arn:{AWS_PARTITION}:sagemaker:{AWS_REGION}:{AWS_ACCOUNT}:transform-job/*",
            "Effect": "Allow"
        },
        {
            "Condition": {
                "Null": {
                    "aws:RequestTag/user": "false",
                    "aws:RequestTag/system": "false",
                    "aws:RequestTag/project": "false",
                    "sagemaker:VolumeKmsKey": "false"
                }
            },
            "Action": "sagemaker:CreateLabelingJob",
            "Resource": "arn:{AWS_PARTITION}:sagemaker:{AWS_REGION}:{AWS_ACCOUNT}:labeling-job/*",
            "Effect": "Allow"
        },
        {
            "Condition": {
                "Null": {
                    "aws:ResourceTag/project": "false",
                    "aws:ResourceTag/system": "false",
                    "aws:ResourceTag/user": "false"
                }
            },
            "Action": [
                "sagemaker:DescribeTrainingJob",
                "sagemaker:StopTrainingJob",
                "sagemaker:DescribeTransformJob",
                "sagemaker:StopTransformJob",
                "sagemaker:DescribeModel",
                "sagemaker:DeleteModel",
                "sagemaker:DescribeHyperParameterTuningJob",
                "sagemaker:StopHyperParameterTuningJob",
                "sagemaker:DescribeEndpoint",
                "sagemaker:DeleteEndpoint",
                "sagemaker:InvokeEndpoint",
                "sagemaker:UpdateEndpoint",
                "sagemaker:UpdateEndpointWeightsAndCapacities",
                "sagemaker:DescribeEndpointConfig",
                "sagemaker:DeleteEndpointConfig",
                "sagemaker:DescribeLabelingJob",
                "sagemaker:StopLabelingJob"
            ],
            "Resource": "arn:{AWS_PARTITION}:sagemaker:{AWS_REGION}:{AWS_ACCOUNT}:*",
            "Effect": "Allow"
        },
        {
            "Action": [
                "comprehend:Detect*",
                "comprehend:BatchDetect*",
                "translate:TranslateText"
            ],
            "Resource": "*",
            "Effect": "Allow"
        },
        {
            "Action": [
                "s3:GetObject",
                "s3:ListBucket"
            ],
            "Resource": [
                "arn:{AWS_PARTITION}:s3:::mlspace-config-{AWS_ACCOUNT}",
                "arn:{AWS_PARTITION}:s3:::mlspace-config-{AWS_ACCOUNT}/*",
                "arn:{AWS_PARTITION}:s3:::sagemaker-sample-files",
                "arn:{AWS_PARTITION}:s3:::sagemaker-sample-files/*",
                "arn:{AWS_PARTITION}:s3:::mlspace-data-{AWS_ACCOUNT}/global-read-only/*"
            ],
            "Effect": "Allow"
        },
        {
            "Condition": {
                "StringLike": {
                    "s3:prefix": "global-read-only/*"
                }
            },
            "Action": "s3:ListBucket",
            "Resource": "arn:{AWS_PARTITION}:s3:::mlspace-data-{AWS_ACCOUNT}",
            "Effect": "Allow"
        }
    ]
}
```

3. Click next and optionally add tags to this policy
4. Click next again and enter a name for this policy. You can name the policy whatever you'd like but ensure you remember it as you'll need it when creating the role.
5. After the policy has been created you are now ready to create the role. From the IAM Service page click "Roles" on the left hand side.
6. Click the "Create role" button and then click the "Custom trust policy" card under "Trusted entity type".
7. Copy and paste the following content into the "Custom trust policy" text area:

```JSON
{
    "Version": "2012-10-17",
    "Statement": [
        {
            "Effect": "Allow",
            "Principal": {
                "Service": "sagemaker.amazonaws.com"
            },
            "Action": "sts:AssumeRole"
        }
    ]
}
```

8. Click the next button and then select the checkbox next to the name of the policy you created in step 4 above.
9. After selecting the checkbox for the policy click next and enter a name for the role. You can name the role whatever you'd like. Optionally add a description and tags and then click "Create role"
10. Once the role has been created record the role ARN as we'll need to use it later.

#### App Role

In order to create the default {{ $params.APPLICATION_NAME }} Application policy and role do the following:

1. Login to your AWS account and go to the Policies section of the IAM Service in the AWS Console
2. Create a new managed policy which will be used as a permissions boundary for dynamically created
project users roles. This policy assumes you're using the default value for the S3 data and config
bucket names (`mlspace-data-{AWS_ACCOUNT}` and `mlspace-config-{AWS_ACCOUNT}`).
If you're using a custom data bucket name you'll need to update the resource values within the policy.
Using the JSON editor paste the following in the text area (after replacing the placeholder variables):

```JSON
{
    "Version": "2012-10-17",
    "Statement": [
        {
            "Action": [
                "s3:DeleteObject",
                "s3:GetObject",
                "s3:PutObject",
                "s3:PutObjectTagging"
            ],
            "Resource": [
                "arn:{AWS_PARTITION}:s3:::mlspace-data-{AWS_ACCOUNT}/project/*",
                "arn:{AWS_PARTITION}:s3:::mlspace-data-{AWS_ACCOUNT}/global/*",
                "arn:{AWS_PARTITION}:s3:::mlspace-data-{AWS_ACCOUNT}/private/*"
            ],
            "Effect": "Allow"
        },
        {
            "Action": [
                "s3:GetObject",
                "s3:PutObject",
                "s3:PutObjectTagging"
            ],
            "Resource": "arn:{AWS_PARTITION}:s3:::mlspace-data-{AWS_ACCOUNT}/index/*",
            "Effect": "Allow"
        },
        {
            "Condition": {
                "StringLike": {
                    "s3:prefix": [
                        "global/*",
                        "index/*",
                        "private/*",
                        "project/*"
                    ]
                }
            },
            "Action": "s3:ListBucket",
            "Resource": "arn:{AWS_PARTITION}:s3:::mlspace-data-{AWS_ACCOUNT}",
            "Effect": "Allow"
        },
        {
            "Action": "s3:GetBucketLocation",
            "Resource": "arn:{AWS_PARTITION}:s3:::mlspace-data-{AWS_ACCOUNT}",
            "Effect": "Allow"
        },
        {
            "Condition": {
                "StringEquals": {
                    "iam:PassedToService": "sagemaker.amazonaws.com"
                }
            },
            "Action": "iam:PassRole",
            "Resource": "arn:{AWS_PARTITION}:iam::{AWS_ACCOUNT}:role/MLSpace*",
            "Effect": "Allow"
        },
        {
            "Action": [
                "iam:GetRole",
                "cloudwatch:PutMetricData",
                "logs:CreateLogGroup",
                "logs:CreateLogStream",
                "logs:DescribeLogStreams",
                "logs:PutLogEvents"
            ],
            "Resource": "*",
            "Effect": "Allow"
        },
        {
            "Action": [
                "kms:Decrypt",
                "kms:Encrypt",
                "kms:GenerateDataKey"
            ],
            "Resource": "arn:{AWS_PARTITION}:kms:{AWS_REGION}:{AWS_ACCOUNT}:key/{MLSPACE_KMS_KEY_ID}",
            "Effect": "Allow"
        },
        {
            "Condition": {
                "Bool": {
                    "kms:GrantIsForAWSResource": "true"
                }
            },
            "Action": "kms:CreateGrant",
            "Resource": "arn:{AWS_PARTITION}:kms:{AWS_REGION}:{AWS_ACCOUNT}:key/{MLSPACE_KMS_KEY_ID}",
            "Effect": "Allow"
        },
        {
            "Action": [
                "ec2:CreateNetworkInterface",
                "ec2:CreateNetworkInterfacePermission",
                "ec2:DeleteNetworkInterface",
                "ec2:DeleteNetworkInterfacePermission"
            ],
            "Resource": [
                "arn:{AWS_PARTITION}:ec2:{AWS_REGION}:{AWS_ACCOUNT}:subnet/{MLSPACE_PRIVATE_SUBNET_1}",
                "arn:{AWS_PARTITION}:ec2:{AWS_REGION}:{AWS_ACCOUNT}:subnet/{MLSPACE_PRIVATE_SUBNET_2}",
                "arn:{AWS_PARTITION}:ec2:{AWS_REGION}:{AWS_ACCOUNT}:subnet/{MLSPACE_PRIVATE_SUBNET_3}",
                "arn:{AWS_PARTITION}:ec2:{AWS_REGION}:{AWS_ACCOUNT}:security-group/{MLSPACE_VPC_SECURITY_GROUP}",
                "arn:{AWS_PARTITION}:ec2:{AWS_REGION}:{AWS_ACCOUNT}:network-interface/*"
            ],
            "Effect": "Allow"
        },
        {
            "Action": [
                "ec2:DescribeNetworkInterfaces",
                "ec2:DescribeDhcpOptions",
                "ec2:DescribeSubnets",
                "ec2:DescribeSecurityGroups",
                "ec2:DescribeVpcs"
            ],
            "Resource": "*",
            "Effect": "Allow"
        },
        {
            "Action": "sagemaker:AddTags",
            "Resource": "arn:{AWS_PARTITION}:sagemaker:{AWS_REGION}:{AWS_ACCOUNT}:*",
            "Effect": "Allow"
        },
        {
            "Action": [
                "sagemaker:DescribeWorkteam",
                "sagemaker:ListEndpointConfigs",
                "sagemaker:ListEndpoints",
                "sagemaker:ListLabelingJobs",
                "sagemaker:ListModels",
                "sagemaker:ListTags",
                "sagemaker:ListTrainingJobs",
                "sagemaker:ListTransformJobs",
                "sagemaker:ListHyperParameterTuningJobs",
                "sagemaker:ListTrainingJobsForHyperParameterTuningJob"
            ],
            "Resource": "*",
            "Effect": "Allow"
        },
        {
            "Condition": {
                "Null": {
                    "aws:RequestTag/user": "false",
                    "aws:RequestTag/system": "false",
                    "aws:RequestTag/project": "false"
                }
            },
            "Action": "sagemaker:CreateEndpoint",
            "Resource": "arn:{AWS_PARTITION}:sagemaker:{AWS_REGION}:{AWS_ACCOUNT}:endpoint/*",
            "Effect": "Allow"
        },
        {
            "Action": "sagemaker:CreateEndpoint",
            "Resource": "arn:{AWS_PARTITION}:sagemaker:{AWS_REGION}:{AWS_ACCOUNT}:endpoint-config/*",
            "Effect": "Allow"
        },
        {
            "Condition": {
                "Null": {
                    "aws:RequestTag/user": "false",
                    "aws:RequestTag/system": "false",
                    "aws:RequestTag/project": "false",
                    "sagemaker:VolumeKmsKey": "false"
                }
            },
            "Action": "sagemaker:CreateEndpointConfig",
            "Resource": "arn:{AWS_PARTITION}:sagemaker:{AWS_REGION}:{AWS_ACCOUNT}:endpoint-config/*",
            "Effect": "Allow"
        },
        {
            "Condition": {
                "Null": {
                    "sagemaker:VpcSubnets": "false",
                    "aws:RequestTag/user": "false",
                    "aws:RequestTag/system": "false",
                    "aws:RequestTag/project": "false",
                    "sagemaker:VpcSecurityGroupIds": "false"
                }
            },
            "Action": "sagemaker:CreateModel",
            "Resource": "arn:{AWS_PARTITION}:sagemaker:{AWS_REGION}:{AWS_ACCOUNT}:*",
            "Effect": "Allow"
        },
        {
            "Condition": {
                "Null": {
                    "sagemaker:VpcSubnets": "false",
                    "aws:RequestTag/user": "false",
                    "aws:RequestTag/system": "false",
                    "aws:RequestTag/project": "false",
                    "sagemaker:VpcSecurityGroupIds": "false",
                    "sagemaker:VolumeKmsKey": "false"
                }
            },
            "Action": [
                "sagemaker:CreateHyperParameterTuningJob",
                "sagemaker:CreateTrainingJob"
            ],
            "Resource": "arn:{AWS_PARTITION}:sagemaker:{AWS_REGION}:{AWS_ACCOUNT}:*",
            "Effect": "Allow"
        },
        {
            "Condition": {
                "Null": {
                    "aws:RequestTag/user": "false",
                    "aws:RequestTag/system": "false",
                    "aws:RequestTag/project": "false",
                    "sagemaker:VolumeKmsKey": "false"
                }
            },
            "Action": "sagemaker:CreateTransformJob",
            "Resource": "arn:{AWS_PARTITION}:sagemaker:{AWS_REGION}:{AWS_ACCOUNT}:transform-job/*",
            "Effect": "Allow"
        },
        {
            "Condition": {
                "Null": {
                    "aws:RequestTag/user": "false",
                    "aws:RequestTag/system": "false",
                    "aws:RequestTag/project": "false",
                    "sagemaker:VolumeKmsKey": "false"
                }
            },
            "Action": "sagemaker:CreateLabelingJob",
            "Resource": "arn:{AWS_PARTITION}:sagemaker:{AWS_REGION}:{AWS_ACCOUNT}:labeling-job/*",
            "Effect": "Allow"
        },
        {
            "Condition": {
                "Null": {
                    "aws:ResourceTag/project": "false",
                    "aws:ResourceTag/system": "false",
                    "aws:ResourceTag/user": "false"
                }
            },
            "Action": [
                "sagemaker:DescribeTrainingJob",
                "sagemaker:StopTrainingJob",
                "sagemaker:DescribeTransformJob",
                "sagemaker:StopTransformJob",
                "sagemaker:DescribeModel",
                "sagemaker:DeleteModel",
                "sagemaker:DescribeHyperParameterTuningJob",
                "sagemaker:StopHyperParameterTuningJob",
                "sagemaker:DescribeEndpoint",
                "sagemaker:DeleteEndpoint",
                "sagemaker:InvokeEndpoint",
                "sagemaker:UpdateEndpoint",
                "sagemaker:UpdateEndpointWeightsAndCapacities",
                "sagemaker:DescribeEndpointConfig",
                "sagemaker:DeleteEndpointConfig",
                "sagemaker:DescribeLabelingJob",
                "sagemaker:StopLabelingJob"
            ],
            "Resource": "arn:{AWS_PARTITION}:sagemaker:{AWS_REGION}:{AWS_ACCOUNT}:*",
            "Effect": "Allow"
        },
        {
            "Action": [
                "comprehend:Detect*",
                "comprehend:BatchDetect*",
                "translate:TranslateText"
            ],
            "Resource": "*",
            "Effect": "Allow"
        },
        {
            "Action": [
                "s3:GetObject",
                "s3:ListBucket"
            ],
            "Resource": [
                "arn:{AWS_PARTITION}:s3:::mlspace-config-{AWS_ACCOUNT}",
                "arn:{AWS_PARTITION}:s3:::mlspace-config-{AWS_ACCOUNT}/*",
                "arn:{AWS_PARTITION}:s3:::sagemaker-sample-files",
                "arn:{AWS_PARTITION}:s3:::sagemaker-sample-files/*",
                "arn:{AWS_PARTITION}:s3:::mlspace-data-{AWS_ACCOUNT}/global-read-only/*"
            ],
            "Effect": "Allow"
        },
        {
            "Condition": {
                "StringLike": {
                    "s3:prefix": "global-read-only/*"
                }
            },
            "Action": "s3:ListBucket",
            "Resource": "arn:{AWS_PARTITION}:s3:::mlspace-data-{AWS_ACCOUNT}",
            "Effect": "Allow"
        }
    ]
}
```

3. Click next and optionally add tags to this policy.
4. Click next again and enter a name for this policy. You can name the policy whatever you'd like
but ensure you remember it as you'll need it when creating the role. The example below assumes you've
named the policy `mlspace-project-user-permission-boundary`. If you've named it something different
you'll need to update the `"iam:PermissionsBoundary` condition in the `iam:CreateRole` statement below.
5. After the permission boundary policy has been created you are now ready to create the application
policy. From the IAM Service page click "Policies" on the left hand side.
6. Create a new policy using the JSON editor and paste the following in the text area (after replacing the placeholder variables):

```JSON
{
    "Version": "2012-10-17",
    "Statement": [
        {
            "Action": "kms:RetireGrant",
            "Resource": "arn:{AWS_PARTITION}:kms:{AWS_REGION}:{AWS_ACCOUNT}:key/{MLSPACE_KMS_KEY_ID}",
            "Effect": "Allow"
        },
        {
            "Action": "logs:FilterLogEvents",
            "Resource": "*",
            "Effect": "Allow"
        },
        {
            "Action": [
                "iam:PassRole",
                "iam:ListRoleTags"
            ],
            "Resource": [
                "{EMR_DEFAULT_ROLE_ARN}",
                "{EMR_EC2_INSTANCE_ROLE_ARN}",
                "arn:{AWS_PARTITION}:iam::{AWS_ACCOUNT}:role/{MLSPACE_APP_ROLE_NAME}"
            ],
            "Effect": "Allow"
        },
        {
            "Action": [
                "dynamodb:GetItem",
                "dynamodb:PutItem",
                "dynamodb:Scan",
                "dynamodb:DeleteItem",
                "dynamodb:Query",
                "dynamodb:UpdateItem"
            ],
            "Resource": [
                "arn:{AWS_PARTITION}:dynamodb:{AWS_REGION}:{AWS_ACCOUNT}:table/mlspace-*"
            ],
            "Effect": "Allow"
        },
        {
            "Action": "ec2:AuthorizeSecurityGroupIngress",
            "Resource": "arn:{AWS_PARTITION}:ec2:{AWS_REGION}:{AWS_ACCOUNT}:security-group/*",
            "Effect": "Allow"
        },
        {
            "Action": [
                "ec2:DescribeInstances",
                "ec2:DescribeRouteTables",
                "ec2:DescribeInstanceTypeOfferings",
                "ec2:DescribeVpcEndpoints"
            ],
            "Resource": "*",
            "Effect": "Allow"
        },
        {
            "Action": [
                "s3:List*",
                "s3:Get*",
                "s3:PutObject",
                "s3:PutObjectTagging",
                "s3:DeleteObject",
                "s3:PutBucketNotification"
            ],
            "Resource": "arn:{AWS_PARTITION}:s3:::*",
            "Effect": "Allow"
        },
        {
            "Condition": {
                "StringEquals": {
                    "sagemaker:DirectInternetAccess": "Disabled",
                    "sagemaker:RootAccess": "Disabled"
                },
                "Null": {
                    "sagemaker:VpcSubnets": "false",
                    "aws:RequestTag/user": "false",
                    "aws:RequestTag/system": "false",
                    "aws:RequestTag/project": "false",
                    "sagemaker:VpcSecurityGroupIds": "false",
                    "sagemaker:VolumeKmsKey": "false"
                }
            },
            "Action": "sagemaker:CreateNotebookInstance",
            "Resource": "arn:{AWS_PARTITION}:sagemaker:{AWS_REGION}:{AWS_ACCOUNT}:notebook-instance/*",
            "Effect": "Allow"
        },
        {
            "Action": [
                "sagemaker:CreateNotebookInstanceLifecycleConfig",
                "sagemaker:UpdateNotebookInstanceLifecycleConfig"
            ],
            "Resource": "arn:{AWS_PARTITION}:sagemaker:{AWS_REGION}:{AWS_ACCOUNT}:notebook-instance-lifecycle-config/*",
            "Effect": "Allow"
        },
        {
            "Condition": {
                "Null": {
                    "aws:ResourceTag/project": "false",
                    "aws:ResourceTag/system": "false",
                    "aws:ResourceTag/user": "false"
                }
            },
            "Action": [
                "sagemaker:DeleteNotebookInstance",
                "sagemaker:DescribeNotebookInstance",
                "sagemaker:StartNotebookInstance",
                "sagemaker:StopNotebookInstance"
            ],
            "Resource": "arn:{AWS_PARTITION}:sagemaker:{AWS_REGION}:{AWS_ACCOUNT}:notebook-instance/*",
            "Effect": "Allow"
        },
        {
            "Action": [
                "sagemaker:CreatePresignedNotebookInstanceUrl"
            ],
            "Resource": "arn:{AWS_PARTITION}:sagemaker:{AWS_REGION}:{AWS_ACCOUNT}:notebook-instance/*",
            "Effect": "Allow"
        },
        {
            "Condition": {
                "Null": {
                    "aws:ResourceTag/user": "false",
                    "aws:ResourceTag/system": "false",
                    "aws:ResourceTag/project": "false"
                }
            },
            "Action": "sagemaker:UpdateNotebookInstance",
            "Resource": "arn:{AWS_PARTITION}:sagemaker:{AWS_REGION}:{AWS_ACCOUNT}:notebook-instance/*",
            "Effect": "Allow"
        },
        {
            "Action": [
                "sagemaker:DeleteNotebookInstanceLifecycleConfig",
                "sagemaker:DescribeNotebookInstanceLifecycleConfig"
            ],
            "Resource": "arn:{AWS_PARTITION}:sagemaker:{AWS_REGION}:{AWS_ACCOUNT}:notebook-instance-lifecycle-config/*",
            "Effect": "Allow"
        },
        {
            "Action": [
                "sagemaker:ListNotebookInstanceLifecycleConfigs",
                "sagemaker:ListNotebookInstances"
            ],
            "Resource": "*",
            "Effect": "Allow"
        },
        {
            "Action": "lambda:InvokeFunction",
            "Resource": "arn:{AWS_PARTITION}:lambda:{AWS_REGION}:{AWS_ACCOUNT}:function:mls-lambda-*",
            "Effect": "Allow"
        },
        {
            "Action": [
                "elasticmapreduce:RunJobFlow",
                "elasticmapreduce:ListClusters",
                "elasticmapreduce:ListReleaseLabels"
            ],
            "Resource": "*",
            "Effect": "Allow"
        },
        {
            "Action": [
                "elasticmapreduce:DescribeCluster",
                "elasticmapreduce:ListInstances",
                "elasticmapreduce:AddTags",
                "elasticmapreduce:TerminateJobFlows",
                "elasticmapreduce:SetTerminationProtection"
            ],
            "Resource": "arn:{AWS_PARTITION}:elasticmapreduce:{AWS_REGION}:{AWS_ACCOUNT}:cluster/*",
            "Effect": "Allow"
        },
        {
            "Action": "comprehend:DetectDominantLanguage",
            "Resource": "*",
            "Effect": "Allow"
        },
        {
            "Action": [
                "translate:StopTextTranslationJob",
                "translate:ListTextTranslationJobs",
                "translate:StartTextTranslationJob",
                "translate:DescribeTextTranslationJob",
                "translate:TranslateDocument",
                "translate:TranslateText",
                "translate:ListTerminologies",
                "translate:ListLanguages"
            ],
            "Resource": "*",
            "Effect": "Allow"
        },
        {
            "Condition": {
                "StringEquals": {
                    "iam:PermissionsBoundary": "arn:{AWS_PARTITION}:iam::{AWS_ACCOUNT}:policy/mlspace-project-user-permission-boundary"
                },
                "StringEqualsIgnoreCase": {
                    "iam:ResourceTag/system": "MLSpace"
                }
            },
            "Action": "iam:CreateRole",
            "Resource": "arn:{AWS_PARTITION}:iam::{AWS_ACCOUNT}:role/MLSpace*",
            "Effect": "Allow"
        },
        {
            "Condition": {
                "StringEqualsIgnoreCase": {
                    "iam:ResourceTag/system": "MLSpace"
                }
            },
            "Action": [
                "iam:AttachRolePolicy",
                "iam:DetachRolePolicy",
                "iam:DeleteRole",
                "iam:DeleteRolePolicy",
                "iam:PutRolePolicy"
            ],
            "Resource": "arn:{AWS_PARTITION}:iam::{AWS_ACCOUNT}:role/MLSpace*",
            "Effect": "Allow"
        },
        {
            "Action": [
                "iam:ListRoles",
                "iam:ListEntitiesForPolicy",
                "iam:ListPolicyVersions",
                "iam:ListAttachedRolePolicies",
                "iam:GetRole",
                "iam:GetPolicy"
            ],
            "Resource": "*",
            "Effect": "Allow"
        },
        {
            "Action": [
                "iam:CreatePolicy",
                "iam:CreatePolicyVersion",
                "iam:DeletePolicy",
                "iam:DeletePolicyVersion",
                "iam:TagPolicy"
            ],
            "Resource": "arn:{AWS_PARTITION}:iam::{AWS_ACCOUNT}:policy/MLSpace*",
            "Effect": "Allow"
        },
        {
            "Action": [
                "iam:SimulatePrincipalPolicy",
                "iam:TagRole"
            ],
            "Resource": "arn:{AWS_PARTITION}:iam::{AWS_ACCOUNT}:role/MLSpace*",
            "Effect": "Allow"
        },
        {
            "Condition": {
                "StringEquals": {
                    "iam:PassedToService": "sagemaker.amazonaws.com"
                }
            },
            "Action": "iam:PassRole",
            "Resource": "arn:{AWS_PARTITION}:iam::{AWS_ACCOUNT}:role/MLSpace*",
            "Effect": "Allow"
        },
        {
            "Condition": {
                "StringEquals": {
                    "iam:PassedToService": "translate.amazonaws.com"
                }
            },
            "Action": "iam:PassRole",
            "Resource": "arn:{AWS_PARTITION}:iam::{AWS_ACCOUNT}:role/{MLSPACE_APP_ROLE_NAME}",
            "Effect": "Allow"
        }
    ]
}
```

7. Click next and optionally add tags to this policy
8. Click next again and enter a name for this policy. You can name the policy whatever you'd like but ensure you remember it as you'll need it when creating the role.
9. After the policy has been created you are now ready to create the role. From the IAM Service page click "Roles" on the left hand side.
10. Click the "Create role" button and then click the "Custom trust policy" card under "Trusted entity type".
11. Copy and paste the following content into the "Custom trust policy" text area:

```JSON
{
    "Version": "2012-10-17",
    "Statement": [
        {
            "Effect": "Allow",
            "Principal": {
                "Service": "lambda.amazonaws.com"
            },
            "Action": "sts:AssumeRole"
        }
    ]
}
```

12. Click the next button and then select the checkbox next to the name of the policy you created in step 8 above. You will also need to attach the default notebook policy you previously created as well as the AWS managed policy `AWSLambdaVPCAccessExecutionRole`. In total you should have 3 policies attached to the role.
13. After selecting the 3 policies click next and enter a name for the role. You can name the role whatever you'd like. Optionally add a description and tags and then click "Create role"
14. Once the role has been created record the role ARN as we'll need to use it later.

#### System Role

1. The example below assumes you've created the permission boundary policy above in the [App Role](App Role) section and named the policy `mlspace-project-user-permission-boundary`. If you've named it something different
you'll need to update the `"iam:PermissionsBoundary` condition in the `iam:CreateRole` statement below.
2. After the permission boundary policy has been created you are now ready to create the application
policy. From the IAM Service page click "Policies" on the left hand side.
3. Create a new policy using the JSON editor and paste the following in the text area (after replacing the placeholder variables):

```JSON
{
    "Version": "2012-10-17",
    "Statement": [
        {
            "Action": "kms:RetireGrant",
            "Resource": "arn:{AWS_PARTITION}:kms:{AWS_REGION}:{AWS_ACCOUNT}:key/{MLSPACE_KMS_KEY_ID}",
            "Effect": "Allow"
        },
        {
            "Action": "logs:FilterLogEvents",
            "Resource": "*",
            "Effect": "Allow"
        },
        {
            "Action": [
                "iam:PassRole",
                "iam:ListRoleTags"
            ],
            "Resource": [
                "{EMR_DEFAULT_ROLE_ARN}",
                "{EMR_EC2_INSTANCE_ROLE_ARN}",
                "arn:{AWS_PARTITION}:iam::{AWS_ACCOUNT}:role/{MLSPACE_APP_ROLE_NAME}"
            ],
            "Effect": "Allow"
        },
        {
            "Action": [
                "dynamodb:GetItem",
                "dynamodb:PutItem",
                "dynamodb:Scan",
                "dynamodb:DeleteItem",
                "dynamodb:Query",
                "dynamodb:UpdateItem"
            ],
            "Resource": [
                "arn:{AWS_PARTITION}:dynamodb:{AWS_REGION}:{AWS_ACCOUNT}:table/mlspace-*"
            ],
            "Effect": "Allow"
        },
        {
            "Action": "ec2:AuthorizeSecurityGroupIngress",
            "Resource": "arn:{AWS_PARTITION}:ec2:{AWS_REGION}:{AWS_ACCOUNT}:security-group/*",
            "Effect": "Allow"
        },
        {
            "Action": [
                "ec2:DescribeInstances",
                "ec2:DescribeRouteTables",
                "ec2:DescribeInstanceTypeOfferings",
                "ec2:DescribeVpcEndpoints"
            ],
            "Resource": "*",
            "Effect": "Allow"
        },
        {
            "Action": [
                "s3:List*",
                "s3:Get*",
                "s3:DeleteObject",
                "s3:PutBucketNotification"
            ],
            "Resource": "arn:{AWS_PARTITION}:s3:::*",
            "Effect": "Allow"
        },
        {
            "Action": [
                "sagemaker:UpdateNotebookInstanceLifecycleConfig"
            ],
            "Resource": "arn:{AWS_PARTITION}:sagemaker:{AWS_REGION}:{AWS_ACCOUNT}:notebook-instance-lifecycle-config/*",
            "Effect": "Allow"
        },
        {
            "Condition": {
                "Null": {
                    "aws:ResourceTag/project": "false",
                    "aws:ResourceTag/system": "false",
                    "aws:ResourceTag/user": "false"
                }
            },
            "Action": [
                "sagemaker:DeleteNotebookInstance",
                "sagemaker:DescribeNotebookInstance",
                "sagemaker:StopNotebookInstance"
            ],
            "Resource": "arn:{AWS_PARTITION}:sagemaker:{AWS_REGION}:{AWS_ACCOUNT}:notebook-instance/*",
            "Effect": "Allow"
        },
        {
            "Action": [
                "sagemaker:DeleteNotebookInstanceLifecycleConfig",
                "sagemaker:DescribeNotebookInstanceLifecycleConfig"
            ],
            "Resource": "arn:{AWS_PARTITION}:sagemaker:{AWS_REGION}:{AWS_ACCOUNT}:notebook-instance-lifecycle-config/*",
            "Effect": "Allow"
        },
        {
            "Action": [
                "sagemaker:ListNotebookInstanceLifecycleConfigs",
                "sagemaker:ListNotebookInstances"
            ],
            "Resource": "*",
            "Effect": "Allow"
        },
        {
            "Action": "lambda:InvokeFunction",
            "Resource": "arn:{AWS_PARTITION}:lambda:{AWS_REGION}:{AWS_ACCOUNT}:function:mls-lambda-*",
            "Effect": "Allow"
        },
        {
            "Action": [
                "elasticmapreduce:ListClusters",
            ],
            "Resource": "*",
            "Effect": "Allow"
        },
        {
            "Action": [
                "elasticmapreduce:DescribeCluster",
                "elasticmapreduce:ListInstances",
                "elasticmapreduce:TerminateJobFlows",
                "elasticmapreduce:SetTerminationProtection"
            ],
            "Resource": "arn:{AWS_PARTITION}:elasticmapreduce:{AWS_REGION}:{AWS_ACCOUNT}:cluster/*",
            "Effect": "Allow"
        },
        {
            "Action": [
                "translate:StopTextTranslationJob",
                "translate:ListTextTranslationJobs",
                "translate:DescribeTextTranslationJob",
            ],
            "Resource": "*",
            "Effect": "Allow"
        },
        {
            "Condition": {
                "StringEqualsIgnoreCase": {
                    "iam:ResourceTag/system": "MLSpace"
                }
            },
            "Action": [
                "iam:DetachRolePolicy",
                "iam:DeleteRole",
                "iam:DeleteRolePolicy",
            ],
            "Resource": "arn:{AWS_PARTITION}:iam::{AWS_ACCOUNT}:role/MLSpace*",
            "Effect": "Allow"
        },
        {
            "Action": [
                "iam:ListRoles",
                "iam:ListEntitiesForPolicy",
                "iam:ListPolicyVersions",
                "iam:ListAttachedRolePolicies",
                "iam:GetRole",
                "iam:GetPolicy"
            ],
            "Resource": "*",
            "Effect": "Allow"
        },
        {
            "Action": [
                "iam:DeletePolicy",
                "iam:DeletePolicyVersion",
            ],
            "Resource": "arn:{AWS_PARTITION}:iam::{AWS_ACCOUNT}:policy/MLSpace*",
            "Effect": "Allow"
        },
        {
            "Condition": {
                "StringEquals": {
                    "iam:PassedToService": "sagemaker.amazonaws.com"
                }
            },
            "Action": "iam:PassRole",
            "Resource": "arn:{AWS_PARTITION}:iam::{AWS_ACCOUNT}:role/MLSpace*",
            "Effect": "Allow"
        },
        {
            "Condition": {
                "StringEquals": {
                    "iam:PassedToService": "translate.amazonaws.com"
                }
            },
            "Action": "iam:PassRole",
            "Resource": "arn:{AWS_PARTITION}:iam::{AWS_ACCOUNT}:role/{MLSPACE_APP_ROLE_NAME}",
            "Effect": "Allow"
        }
    ]
}
```

4. Click next and optionally add tags to this policy
5. Click next again and enter a name for this policy. You can name the policy whatever you'd like (ex: systemPolicy) but ensure you remember it as you'll need it when creating the role.
6. After the policy has been created you are now ready to create the role. From the IAM Service page click "Roles" on the left hand side.
7. Click the "Create role" button and then click the "Custom trust policy" card under "Trusted entity type".
8. Copy and paste the following content into the "Custom trust policy" text area:

```JSON
{
    "Version": "2012-10-17",
    "Statement": [
        {
            "Effect": "Allow",
            "Principal": {
                "Service": "lambda.amazonaws.com"
            },
            "Action": "sts:AssumeRole"
        }
    ]
}
```

9. Click the next button and then select the checkbox next to the name of the policy you created in step 5 above. You will also need to attach the default notebook policy you previously created as well as the AWS managed policy `AWSLambdaVPCAccessExecutionRole`. In total you should have 3 policies attached to the role.
10. After selecting the 3 policies click next and enter a name for the role. You can name the role whatever you'd like. Optionally add a description and tags and then click "Create role"
11. Once the role has been created record the role ARN as we'll need to use it later.

#### S3 Reader Role

The {{ $params.APPLICATION_NAME }} react app is hosted statically in S3 and accessed via an API Gateway S3 proxy integration. This proxy resource will use the role associated with the `S3_READER_ROLE_ARN` in `constants.ts` if specified. If you do not specify an ARN {{ $params.APPLICATION_NAME }} will attempt to create a new role.  You can manually create the necessary policy and role using the following steps:

1. Login to your AWS account and go to the Policies section of the IAM Service in the AWS Console
2. Create a new policy using the JSON editor and paste the following in the text area (after replacing the placeholder variables):

```JSON
{
    "Version": "2012-10-17",
    "Statement": [{
        "Effect": "Allow",
        "Action": ["s3:GetObject"],
        "Resource": ["arn:{AWS_PARTITION}:s3:::mlspace-website-{AWS_ACCOUNT}/*"]
    }]
}
```

3. Click next and optionally add tags to this policy.
4. Click next again and enter a name for this policy. You can name the policy whatever you'd like but ensure you remember it as you'll need it when creating the role.
5. After the policy has been created you are now ready to create the role. From the IAM Service page click "Roles" on the left hand side.
6. Click the "Create role" button and then click the "Custom trust policy" card under "Trusted entity type".
7. Copy and paste the following content into the "Custom trust policy" text area:

```JSON
{
    "Version": "2012-10-17",
    "Statement": [
        {
            "Effect": "Allow",
            "Principal": {
                "Service": "apigateway.amazonaws.com"
            },
            "Action": "sts:AssumeRole"
        }
    ]
}
```

8. Click the next button and then select the checkbox next to the name of the policy you created in step 4 above.
9. After selecting the policy click next and enter a name for the role. You can name the role whatever you'd like. Optionally add a description and tags and then click "Create role"
10. Once the role has been created record the role ARN as you'll need to update `constants.ts` to use it.

#### API Gateway CloudWatch Role

When `ENABLE_ACCESS_LOGGING` is set to `true` [API Gateway uses a single role account-wide](https://docs.aws.amazon.com/apigateway/latest/developerguide/set-up-logging.html#set-up-access-logging-permissions) for interacting with CloudWatch. If you would like to provide that role to {{ $params.APPLICATION_NAME }} you can set the `APIGATEWAY_CLOUDWATCH_ROLE_ARN` property in `constants.ts` otherwise the role will be automatically created during deployment. In order to create the API Gateway CloudWatch role manually you can take the following steps:

1. Login to your AWS account and go to the Roles section of the IAM Service in the AWS Console.
2. Click the "Create role" button and then click the "Custom trust policy" card under "Trusted entity type".
3. Copy and paste the following content into the "Custom trust policy" text area:

```JSON
{
    "Version": "2012-10-17",
    "Statement": [
        {
            "Effect": "Allow",
            "Principal": {
                "Service": "apigateway.amazonaws.com"
            },
            "Action": "sts:AssumeRole"
        }
    ]
}
```

4. Click the next button and then select the checkbox next to the AWS managed policy `AmazonAPIGatewayPushToCloudWatchLogs`.
5. After selecting the managed policy click next and enter a name for the role. You can name the role whatever you'd like. Optionally add a description and tags and then click "Create role"
6. Once the role has been created record the role ARN and update the `APIGATEWAY_CLOUDWATCH_ROLE_ARN` property in `constants.ts` to use the ARN of the newly created role.

### Deployment Parameters

Use the MLSpace Config Wizard by running `npm run config` and select "Advanced Configuration" for an interactive prompt which will set configuration values on your behalf in a generated `/lib/config.json` file. Alternatively, update the values in `/lib/constants.ts` based on your specific deployment needs. Some of these will directly impact whether new resources are created within your account or whether existing resources (VPC, KMS, Roles, etc) will be leveraged.

| Variable   |      Description      |  Default |
|----------|:-------------|------:|
| `AWS_ACCOUNT` | The account number that {{ $params.APPLICATION_NAME }} is being deployed into. Used to disambiguated S3 buckets within a region. | - |
| `AWS_REGION` | The region that {{ $params.APPLICATION_NAME }} is being deployed into. This is only needed when you are using an existing VPC or KMS key and `EXISTING_KMS_MASTER_KEY_ARN` or `EXISTING_VPC_ID` is set. | - |
| `IDP_ENDPOINT_SSM_PARAM` | If set, {{ $params.APPLICATION_NAME }} will use the value of this parameter as the `OIDC_URL`. During deployment the value of this parameter will be read from SSM. This value takes precedence over `OIDC_URL` if both are set. | - |
| `OIDC_URL` | The OIDC endpoint that will be used for {{ $params.APPLICATION_NAME }} authentication | - |
| `OIDC_CLIENT_NAME` | The OIDC client name that should be used by {{ $params.APPLICATION_NAME }} for authentication | `web-client` |
| `OIDC_REDIRECT_URL` | The redirect URL that should be used after succesfully authenticating with the OIDC provider. This will default to the API gateway URL generated by the CDK deployment but can be manually set if you're using custom DNS | `undefined` |
| `OIDC_VERIFY_SSL` | Whether or not calls to the OIDC endpoint specified in the `OIDC_URL` environment variable should validate the server certificate | `True` |
| `OIDC_VERIFY_SIGNATURE` | Whether or not the lambda authorizer should verify the JWT token signature | `True` |
| `ADDITIONAL_LAMBDA_ENVIRONMENT_VARS` | A map of key value pairs which will be set as environment variables on every {{ $params.APPLICATION_NAME }} lambda | `{}` |
| `SYSTEM_BANNER_TEXT` | The text to display on the system banner displayed at the top and bottom of the {{ $params.APPLICATION_NAME }} web application. If set to a blank string no banner will be displayed. | `` |
| `SYSTEM_BANNER_BACKGROUND_COLOR` | The background color of the system banner if enabled. Supports valid CSS colors including predefined color names, hex values, and rgb values. | `black` |
| `SYSTEM_BANNER_TEXT_COLOR` | The color of the text displayed in the system banner if enabled. Supports valid CSS colors including predefined color names, hex values, and rgb values. | `white` |
| `RESOURCE_TERMINATION_INTERVAL` | Interval (in minutes) to run the resource termination cleanup lambda | `60` |
| `DATASETS_TABLE_NAME` |  Dynamo DB table to hold dataset related metadata | `mlspace-datasets` |
| `PROJECTS_TABLE_NAME` |  Dynamo DB table to hold project related metadata | `mlspace-projects` |
| `PROJECT_USERS_TABLE_NAME` |  Dynamo DB table to hold project membership related metadata. Including permissions and project/user specific IAM role data. | `mlspace-project-users` |
| `USERS_TABLE_NAME` |  Dynamo DB table to hold user related metadata | `mlspace-users` |
| `APP_CONFIGURATION_TABLE_NAME` |  Dynamo DB table to hold dynamic configuration settings. These are settings than can be modified after the app has been deployed. | `mlspace-app-configuration` |
| `CONFIG_BUCKET_NAME` |  S3 bucket used to store {{ $params.APPLICATION_NAME }} configuration files (notebook lifecycle configs, notebook params, etc) | `mlspace-config` |
| `DATA_BUCKET_NAME` |  S3 bucket used to store user uploaded dataset files | `mlspace-datasets` |
| `LOGS_BUCKET_NAME` |  S3 bucket used to store logs from EMR clusters launched in {{ $params.APPLICATION_NAME }} and, if configured, {{ $params.APPLICATION_NAME }} cloudtrail events  | `mlspace-logs` |
| `ACCESS_LOGS_BUCKET_NAME` | S3 bucket which will store access logs if `ENABLE_ACCESS_LOGGING` is `true` | `mlspace-access-logs` |
| `WEBSITE_BUCKET_NAME` |  S3 bucket used to store the static {{ $params.APPLICATION_NAME }} website  | `mlspace-website` |
| `MLSPACE_LIFECYCLE_CONFIG_NAME` |  Name of the default licycle config that should be used with {{ $params.APPLICATION_NAME }} notebooks (will be generated as part of the CDK deployment)  | `mlspace-notebook-lifecycle-config` |
| `NOTEBOOK_PARAMETERS_FILE_NAME` |  Filename of the default notebook parameters that is generated as part of the CDK deployment  | `mlspace-website` |
| `PERMISSIONS_BOUNDARY_POLICY_NAME` | Name of the managed policy used as a permissions boundary for dynamically created {{ $params.APPLICATION_NAME }} roles | `mlspace-project-user-permission-boundary` |
| `KEY_MANAGER_ROLE_NAME` | Name of the IAM role with permissions to manage the KMS Key. If this property is set you _do not_ need to set `EXISTING_KMS_MASTER_KEY_ARN`. | - |
| `EXISTING_KMS_MASTER_KEY_ARN` | ARN of existing KMS key to use with {{ $params.APPLICATION_NAME }}. This key should allow the roles associated with the `NOTEBOOK_ROLE_ARN`, `APP_ROLE_ARN`, `SYSTEM_ROLE_ARN`, `ENDPOINT_CONFIG_INSTANCE_CONSTRAINT_POLICY_ARN`, and `JOB_INSTANCE_CONSTRAINT_POLICY_ARN` usage of the key. This value takes precedence over `KEY_MANAGER_ROLE_NAME` if both are set. If this property is set you _do not_ need to set `KEY_MANAGER_ROLE_NAME`. | - |
| `SYSTEM_TAG` | Tag which will be applied to all {{ $params.APPLICATION_NAME }} resources created with the AWS account to which {{ $params.APPLICATION_NAME }} is deployed | `MLSpace` |
| `IAM_RESOURCE_PREFIX` | Value preprended to {{ $params.APPLICATION_NAME }} dynamic roles and policies when `MANAGE_IAM_ROLES` is set to `true` | `MLSpace` |
| `MANAGE_IAM_ROLES` | This setting determines whether or not {{ $params.APPLICATION_NAME }} will dynamically create unique roles per project/user combinations. | `true` |
| `EXISTING_VPC_NAME` | If {{ $params.APPLICATION_NAME }} is being deployed into an existing VPC this should be the name of that VPC (must also set `EXISTING_VPC_ID`) | - |
| `EXISTING_VPC_ID` | If {{ $params.APPLICATION_NAME }} is being deployed into an existing VPC this should be the id of that VPC (must also set `EXISTING_VPC_NAME`) | - |
| `EXISTING_VPC_DEFAULT_SECURITY_GROUP` | If {{ $params.APPLICATION_NAME }} is being deployed into an existing VPC this should be the default security group of that VPC | - |
<<<<<<< HEAD
| `APP_ROLE_ARN` | Arn of an existing IAM role to use for executing the {{ $params.APPLICATION_NAME }} lambdas. This value must be set to an existing role because the default CDK deployment will not create one. | - |
| `NOTEBOOK_ROLE_ARN` | Arn of an existing IAM role to associate with all notebooks created in {{ $params.APPLICATION_NAME }}. If using dynamic roles based on  project/user combinations the specific combination role will be used instead. This value must be set to an existing role because the default CDK deployment will not create one. | - |
| `SYSTEM_ROLE_ARN` | Arn of an existing IAM role to use for executing the {{ $params.APPLICATION_NAME }} system lambdas. System lambdas are responsible for maintaining the {{ $params.APPLICATION_NAME }} system by cleaning up resources when a project is suspended or deleted, when a user is suspended, or when services are activated/deactivated. | - |
| `ENDPOINT_CONFIG_INSTANCE_CONSTRAINT_POLICY_ARN` | ARN for policy constraining the instance size that can be used when creating Endpoint configurations from a notebook. | - |
| `JOB_INSTANCE_CONSTRAINT_POLICY_ARN` | ARN for policy constraining the instance size that can be used when creating HPO/Training/Transform jobs from a notebook. | - |
| `S3_READER_ROLE_ARN` | Arn of an existing IAM role to use for reading from the static website S3 bucket. If not specified a new role with the correct privileges will be created | - |
=======
| `APP_ROLE_ARN` | ARN of an existing IAM role to use for executing the {{ $params.APPLICATION_NAME }} lambdas. This value must be set to an existing role because the default CDK deployment will not create one. | - |
| `NOTEBOOK_ROLE_ARN` | ARN of an existing IAM role to associate with all notebooks created in {{ $params.APPLICATION_NAME }}. If using dynamic roles based on  project/user combinations the specific combination role will be used instead. This value must be set to an existing role because the default CDK deployment will not create one. | - |
| `S3_READER_ROLE_ARN` | ARN of an existing IAM role to use for reading from the static website S3 bucket. If not specified a new role with the correct privileges will be created | - |
>>>>>>> 9f37c44b
| `EMR_DEFAULT_ROLE_ARN` | Role that will be used as the "ServiceRole" for all EMR clusters | - |
| `EMR_EC2_INSTANCE_ROLE_ARN` | Role that will be used as the "JobFlowRole" and "AutoScalingRole" for all EMR clusters | - |
| `ENABLE_ACCESS_LOGGING` | Whether or not to enable access logging for S3 and APIGW in {{ $params.APPLICATION_NAME }} | `true` |
| `APIGATEWAY_CLOUDWATCH_ROLE_ARN` | If API Gateway access logging is enabled (`ENABLE_ACCESS_LOGGING` is true) then this is the ARN of the role that will be used to push those access logs | - |
| `CREATE_MLSPACE_CLOUDTRAIL_TRAIL` | Whether or not to create an {{ $params.APPLICATION_NAME }} trail within the account | `true` |
| `NEW_USERS_SUSPENDED` | Whether or not new user accounts will be created in a suspended state by default | `true` |
| `ENABLE_TRANSLATE` | Whether or not translate capabilities will be deployed/enabled in {{ $params.APPLICATION_NAME }}. If translate is not available in the region you are deploying to you should set this to `false` | `true` |
| `LAMBDA_RUNTIME` | The lambda runtime to use for {{ $params.APPLICATION_NAME }} lambda functions and layers. This needs to be a python runtime available in the region in which {{ $params.APPLICATION_NAME }} is being deployed. | Python 3.11 |
| `LAMBDA_ARCHITECTURE` | The architecture on which to deploy the {{ $params.APPLICATION_NAME }} lambda functions. All lambda layers will also need to be built for the selected archiecture. You can do this by ensuring you run the `cdk deploy` command from a machine with the same architecture you're targeting. | x86 |

### Production Web App

In addition to updating the necessary parameters in the CDK constants file you will also need to create a production build of the web application. You can do this by changing to the web application directory (`MLSpace/frontend/`) and running:

```Bash
npm run clean && npm install
```

This will generate a production optimized build of the web application and place the required artifacts in the `build/` directory.

There are no web application specific configuration parameters that need to be set as the configuration will be dynamically generated as part of the CDK deployment based on the variables set there.

## Deploying the CDK application

Enusre that the required role arns (`APP_ROLE_ARN`, `NOTEBOOK_ROLE_ARN`, `SYSTSTEM_ROLE_ARN`, `ENDPOINT_CONFIG_INSTANCE_CONSTRAINT_POLICY_ARN`, `JOB_INSTANCE_CONSTRAINT_POLICY_ARN`), role names (`KEY_MANAGER_ROLE_NAME` if `EXISTING_KMS_MASTER_KEY_ARN` is not set), and `AWS_ACCOUNT` (used to ensure unique S3 bucket names) have been properly set in `lib/constants.ts`.

The {{ $params.APPLICATION_NAME }} application is a standard CDK application and can be deployed just as any CDK application is deployed. From the `MLSpace/deployment/` directory you can run the following:

```Bash
npm install && cdk bootstrap <REPLACE WITH YOUR ACCOUNT NUMBER>/<REPLACE WITH TARGET REGION>
```

Once the account has been bootstrap you can deploy the application. (Optionally include `--require-approval never` in the below command if you don't want to confirm changes):

```Bash
cdk deploy --all
```<|MERGE_RESOLUTION|>--- conflicted
+++ resolved
@@ -1305,18 +1305,12 @@
 | `EXISTING_VPC_NAME` | If {{ $params.APPLICATION_NAME }} is being deployed into an existing VPC this should be the name of that VPC (must also set `EXISTING_VPC_ID`) | - |
 | `EXISTING_VPC_ID` | If {{ $params.APPLICATION_NAME }} is being deployed into an existing VPC this should be the id of that VPC (must also set `EXISTING_VPC_NAME`) | - |
 | `EXISTING_VPC_DEFAULT_SECURITY_GROUP` | If {{ $params.APPLICATION_NAME }} is being deployed into an existing VPC this should be the default security group of that VPC | - |
-<<<<<<< HEAD
-| `APP_ROLE_ARN` | Arn of an existing IAM role to use for executing the {{ $params.APPLICATION_NAME }} lambdas. This value must be set to an existing role because the default CDK deployment will not create one. | - |
-| `NOTEBOOK_ROLE_ARN` | Arn of an existing IAM role to associate with all notebooks created in {{ $params.APPLICATION_NAME }}. If using dynamic roles based on  project/user combinations the specific combination role will be used instead. This value must be set to an existing role because the default CDK deployment will not create one. | - |
-| `SYSTEM_ROLE_ARN` | Arn of an existing IAM role to use for executing the {{ $params.APPLICATION_NAME }} system lambdas. System lambdas are responsible for maintaining the {{ $params.APPLICATION_NAME }} system by cleaning up resources when a project is suspended or deleted, when a user is suspended, or when services are activated/deactivated. | - |
+| `APP_ROLE_ARN` | ARN of an existing IAM role to use for executing the {{ $params.APPLICATION_NAME }} lambdas. This value must be set to an existing role because the default CDK deployment will not create one. | - |
+| `NOTEBOOK_ROLE_ARN` | ARN of an existing IAM role to associate with all notebooks created in {{ $params.APPLICATION_NAME }}. If using dynamic roles based on  project/user combinations the specific combination role will be used instead. This value must be set to an existing role because the default CDK deployment will not create one. | - |
+| `SYSTEM_ROLE_ARN` | ARN of an existing IAM role to use for executing the {{ $params.APPLICATION_NAME }} system lambdas. System lambdas are responsible for maintaining the {{ $params.APPLICATION_NAME }} system by cleaning up resources when a project is suspended or deleted, when a user is suspended, or when services are activated/deactivated. | - |
 | `ENDPOINT_CONFIG_INSTANCE_CONSTRAINT_POLICY_ARN` | ARN for policy constraining the instance size that can be used when creating Endpoint configurations from a notebook. | - |
 | `JOB_INSTANCE_CONSTRAINT_POLICY_ARN` | ARN for policy constraining the instance size that can be used when creating HPO/Training/Transform jobs from a notebook. | - |
-| `S3_READER_ROLE_ARN` | Arn of an existing IAM role to use for reading from the static website S3 bucket. If not specified a new role with the correct privileges will be created | - |
-=======
-| `APP_ROLE_ARN` | ARN of an existing IAM role to use for executing the {{ $params.APPLICATION_NAME }} lambdas. This value must be set to an existing role because the default CDK deployment will not create one. | - |
-| `NOTEBOOK_ROLE_ARN` | ARN of an existing IAM role to associate with all notebooks created in {{ $params.APPLICATION_NAME }}. If using dynamic roles based on  project/user combinations the specific combination role will be used instead. This value must be set to an existing role because the default CDK deployment will not create one. | - |
 | `S3_READER_ROLE_ARN` | ARN of an existing IAM role to use for reading from the static website S3 bucket. If not specified a new role with the correct privileges will be created | - |
->>>>>>> 9f37c44b
 | `EMR_DEFAULT_ROLE_ARN` | Role that will be used as the "ServiceRole" for all EMR clusters | - |
 | `EMR_EC2_INSTANCE_ROLE_ARN` | Role that will be used as the "JobFlowRole" and "AutoScalingRole" for all EMR clusters | - |
 | `ENABLE_ACCESS_LOGGING` | Whether or not to enable access logging for S3 and APIGW in {{ $params.APPLICATION_NAME }} | `true` |
