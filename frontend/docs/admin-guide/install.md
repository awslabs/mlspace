---
outline: deep
---

# CDK Deployment

## Deployment Prerequisites

### Software

In order to build and deploy {{ $params.APPLICATION_NAME }} to your AWS account, you will need the following software installed on your machine:

- [git](https://git-scm.com/book/en/v2/Getting-Started-Installing-Git)
- [awscli](https://docs.aws.amazon.com/cli/latest/userguide/getting-started-install.html)
- [nodejs](https://nodejs.org/en/download/)
- cdk (`npm install -g cdk`)


### Information

In addition to the required software, you will also need to have the following information:

- AWS account Id and region you'll be deploying {{ $params.APPLICATION_NAME }} into (you'll need admin credentials or similar)
- Identity provider (IdP) information including the OIDC endpoint and client name

### EMR Roles

::: warning
When deploying in isolated regions, you must ensure that the [EMR Service Linked Role](https://docs.aws.amazon.com/emr/latest/ManagementGuide/using-service-linked-roles.html) has been manually created prior to launching EMR Clusters.
:::

{{ $params.APPLICATION_NAME }} leverages the default EMR roles which may already exist in your account if you've previously
launched an EMR cluster in your account. If these roles do not exist, {{ $params.APPLICATION_NAME }} can create these for
you as part of the CDK deployment. However, if you prefer to create these separately, you can set
`EMR_DEFAULT_ROLE_ARN` and `EMR_EC2_INSTANCE_ROLE_ARN` in `constants.ts` and {{ $params.APPLICATION_NAME }} will use your
exisiting roles. If you need to create these roles outside of the CDK deployment, the two roles should
be configured as follows:

#### Service Role

1. Login to your AWS account and go to the Roles section of the IAM Service in the AWS Console.
2. Click the "Create role" button and then click the "AWS service" card under "Trusted entity type".
3. Select the "EMR" service from the dropdown and select the radio button for "EMR" under use case.
4. Click the next button to advance to the policy screen; the necessary policy will already be attached. Click next to continue.
5. You can name the role whatever you'd like. Optionally add a description and tags and then click "Create role"
6. Once the role has been created, record the role ARN as we'll need to use it later.

#### Instance Role

1. Login to your AWS account and go to the Roles section of the IAM Service in the AWS Console.
2. Click the "Create role" button and then click the "AWS service" card under "Trusted entity type".
3. Select the "EMR" service from the dropdown and select the radio button for "EMR Role for EC2" under use case.
4. Click the next button to advance to the policy screen; the necessary policy will already be attached. Click next to continue.
5. You can name the role whatever you'd like. Optionally add a description and tags and then click "Create role"
6. Once the role has been created, record the role ARN as we'll need to use it later.

#### Cleanup Role

_The cleanup role needs to exist but we do not need the ARN_.

1. Login to your AWS account and go to the Roles section of the IAM Service in the AWS Console.
2. Click the "Create role" button and then click the "AWS service" card under "Trusted entity type".
3. Select the "EMR" service from the dropdown and select the radio button for "EMR - Cleanup" under use case.
4. Click the next button to advance to the policy screen; the necessary policy will already be attached. Click next to continue.
5. The role has a default name that you cannot change. You can update the description if you want and then click "Create role"

### Application Roles

We generally expect customers to use their own roles for the {{ $params.APPLICATION_NAME }} APIGW and lambda execution role as well as for the default notebook role.
<<<<<<< HEAD
While customers may scope these roles down based on the guidelines of their own organization, the following can be used to quickly stand up an instance of {{ $params.APPLICATION_NAME }} for demo purposes only. As written these roles and policies should not be used for production usecases.

The policies below include a number of placeholder variables that you'll need to replace. These policies are meant to serve as a starting point and are tightly scoped to the resources {{ $params.APPLICATION_NAME }} expects to use, you can relax these restrictions as necessary or make any additional changes required for your environment.
=======
While customers may scope these roles down based on the guidelines of their own organization, the following can be used to quickly stand up
an instance of {{ $params.APPLICATION_NAME }} for demo purposes only. As written, these roles and policies should not be used for production use cases.

The policies below include a number of placeholder variables that you'll need to replace. These policies are meant to serve as a starting point and are tightly scoped
to the resources {{ $params.APPLICATION_NAME }} expects to use. You can relax these restrictions as necessary
or make any additional changes required for your environment.
>>>>>>> ae21f56d

| Variable | Expected Value | Example |
|----------|----------------|---------|
| `{AWS_PARTITION}` | The partition into which {{ $params.APPLICATION_NAME }} is being deployed | `aws` |
| `{AWS_REGION}` | The region into which {{ $params.APPLICATION_NAME }} is being deployed | `us-east-1` |
| `{AWS_ACCOUNT}` | The account number of the account into which {{ $params.APPLICATION_NAME }} is being deployed | `123456789012` |
| `{MLSPACE_KMS_KEY_ID}` | The ID of the KMS Key which is being used to encrypt data in {{ $params.APPLICATION_NAME }} | `eeecf0d8-44f3-4b29-8b78-55de1b5dc153` |
| `{MLSPACE_PRIVATE_SUBNET_1}` | The subnet ID of one of the {{ $params.APPLICATION_NAME }} VPC private subnets | `subnet-0a11b2c3333dd44e5` |
| `{MLSPACE_PRIVATE_SUBNET_2}` | The subnet ID of one of the {{ $params.APPLICATION_NAME }} VPC private subnets | `subnet-0a11b2c3333dd44e5` |
| `{MLSPACE_PRIVATE_SUBNET_3}` | The subnet ID of one of the {{ $params.APPLICATION_NAME }} VPC private subnets | `subnet-0a11b2c3333dd44e5` |
| `{MLSPACE_VPC_SECURITY_GROUP}` | The ID of the default security group for the {{ $params.APPLICATION_NAME }} VPC | `sg-903004f8` |
| `{EMR_DEFAULT_ROLE_ARN}` | The ARN of the role that will be used as the "ServiceRole" for all EMR Clusters created via {{ $params.APPLICATION_NAME }} | `arn:aws:iam::123456789012:role/EMR_DefaultRole` |
| `{EMR_EC2_INSTANCE_ROLE_ARN}` | The ARN of the role that will be used as the "JobFlowRole" and "AutoScalingRole" for all EMR Clusters created via {{ $params.APPLICATION_NAME }} | `arn:aws:iam::123456789012:role/EMR_EC2_DefaultRole` |
| `{MLSPACE_APP_ROLE_NAME}` | The name of the {{ $params.APPLICATION_NAME }} application role | `mlspace-app-role` |
| `{MLSPACE_SYSTEM_ROLE_NAME}` | The name of the {{ $params.APPLICATION_NAME }} system role | `mlspace-system-role` |
| `{MLSPACE_NOTEBOOK_ROLE_NAME}` | The name of the {{ $params.APPLICATION_NAME }} notebook role | `mlspace-notebook-role` |
| `{ENDPOINT_CONFIG_INSTANCE_CONSTRAINT_POLICY_ARN}` | ARN for policy constraining the instance size that can be used when creating Endpoint configurations from a notebook. | - |
| `{JOB_INSTANCE_CONSTRAINT_POLICY_ARN}` | ARN for policy constraining the instance size that can be used when creating HPO/Training/Transform jobs from a notebook. | - |

#### Notebook Role

In order to create the default {{ $params.APPLICATION_NAME }} notebook policy and role, do the following:

1. Log in to your AWS account and go to the Policies section of the IAM Service in the AWS Console.
2. Create a new policy using the JSON editor and paste the following in the text area (after replacing the placeholder variables):

:::tabs
== Dynamic Roles Enabled
```JSON
{
    "Version": "2012-10-17",
    "Statement": [
        {
            "Condition": {
                "Bool": {
                    "kms:GrantIsForAWSResource": "true"
                }
            },
            "Action": "kms:CreateGrant",
            "Resource": "arn:{AWS_PARTITION}:kms:{AWS_REGION}:{AWS_ACCOUNT}:key/{MLSPACE_KMS_KEY_ID}",
            "Effect": "Allow"
        },
        {
            "Action": [
                "ec2:CreateNetworkInterface",
                "ec2:CreateNetworkInterfacePermission",
                "ec2:DeleteNetworkInterface",
                "ec2:DeleteNetworkInterfacePermission"
            ],
            "Resource": [
                "arn:{AWS_PARTITION}:ec2:{AWS_REGION}:{AWS_ACCOUNT}:subnet/{MLSPACE_PRIVATE_SUBNET_1}",
                "arn:{AWS_PARTITION}:ec2:{AWS_REGION}:{AWS_ACCOUNT}:subnet/{MLSPACE_PRIVATE_SUBNET_2}",
                "arn:{AWS_PARTITION}:ec2:{AWS_REGION}:{AWS_ACCOUNT}:subnet/{MLSPACE_PRIVATE_SUBNET_3}",
                "arn:{AWS_PARTITION}:ec2:{AWS_REGION}:{AWS_ACCOUNT}:security-group/{MLSPACE_VPC_SECURITY_GROUP}",
                "arn:{AWS_PARTITION}:ec2:{AWS_REGION}:{AWS_ACCOUNT}:network-interface/*"
            ],
            "Effect": "Allow"
        },
        {
            "Action": [
                "kms:Decrypt",
                "kms:DescribeKey",
                "kms:Encrypt",
                "kms:GenerateDataKey"
            ],
            "Resource": "arn:{AWS_PARTITION}:kms:{AWS_REGION}:{AWS_ACCOUNT}:key/{MLSPACE_KMS_KEY_ID}",
            "Effect": "Allow"
        },
        {
            "Action": "sagemaker:AddTags",
            "Resource": "arn:{AWS_PARTITION}:sagemaker:{AWS_REGION}:{AWS_ACCOUNT}:*",
            "Effect": "Allow"
        },
        {
            "Action": [
                "ec2:DescribeNetworkInterfaces",
                "ec2:DescribeDhcpOptions",
                "ec2:DescribeSubnets",
                "ec2:DescribeSecurityGroups",
                "ec2:DescribeVpcs"
            ],
            "Resource": "*",
            "Effect": "Allow"
        },
        {
            "Action": [
                "sagemaker:DescribeWorkteam",
                "sagemaker:ListEndpointConfigs",
                "sagemaker:ListEndpoints",
                "sagemaker:ListLabelingJobs",
                "sagemaker:ListModels",
                "sagemaker:ListTags",
                "sagemaker:ListTrainingJobs",
                "sagemaker:ListTransformJobs",
                "sagemaker:ListHyperParameterTuningJobs",
                "sagemaker:ListTrainingJobsForHyperParameterTuningJob"
            ],
            "Resource": "*",
            "Effect": "Allow"
        },
        {
            "Action": [
                "iam:GetRole",
                "cloudwatch:PutMetricData",
                "logs:CreateLogGroup",
                "logs:CreateLogStream",
                "logs:DescribeLogStreams",
                "logs:PutLogEvents"
            ],
            "Resource": "*",
            "Effect": "Allow"
        },
        {
            "Condition": {
                "Null": {
                    "aws:RequestTag/user": "false",
                    "aws:RequestTag/system": "false",
                    "aws:RequestTag/project": "false"
                }
            },
            "Action": "sagemaker:CreateEndpoint",
            "Resource": "arn:{AWS_PARTITION}:sagemaker:{AWS_REGION}:{AWS_ACCOUNT}:endpoint/*",
            "Effect": "Allow"
        },
        {
            "Action": "sagemaker:CreateEndpoint",
            "Resource": "arn:{AWS_PARTITION}:sagemaker:{AWS_REGION}:{AWS_ACCOUNT}:endpoint-config/*",
            "Effect": "Allow"
        },
        {
            "Condition": {
                "Null": {
                    "aws:RequestTag/user": "true",
                    "aws:RequestTag/system": "true",
                    "aws:RequestTag/project": "true",
                    "sagemaker:VolumeKmsKey": "true"
                }
            },
            "Action": "sagemaker:CreateEndpointConfig",
            "Resource": "arn:{AWS_PARTITION}:sagemaker:{AWS_REGION}:{AWS_ACCOUNT}:endpoint-config/*",
            "Effect": "Deny"
        },
        {
            "Condition": {
                "Null": {
                    "sagemaker:VpcSubnets": "true",
                    "aws:RequestTag/user": "true",
                    "aws:RequestTag/system": "true",
                    "aws:RequestTag/project": "true",
                    "sagemaker:VpcSecurityGroupIds": "true"
                }
            },
            "Action": "sagemaker:CreateModel",
            "Resource": "arn:{AWS_PARTITION}:sagemaker:{AWS_REGION}:{AWS_ACCOUNT}:*",
            "Effect": "Deny"
        },
        {
            "Condition": {
                "Null": {
                    "sagemaker:VpcSubnets": "true",
                    "aws:RequestTag/user": "true",
                    "aws:RequestTag/system": "true",
                    "aws:RequestTag/project": "true",
                    "sagemaker:VpcSecurityGroupIds": "true",
                    "sagemaker:VolumeKmsKey": "true"
                }
            },
            "Action": [
                "sagemaker:CreateHyperParameterTuningJob",
                "sagemaker:CreateTrainingJob"
            ],
            "Resource": [
                "arn:{AWS_PARTITION}:sagemaker:{AWS_REGION}:{AWS_ACCOUNT}:training-job/*",
                "arn:{AWS_PARTITION}:sagemaker:{AWS_REGION}:{AWS_ACCOUNT}:hyper-parameter-training-job/*",
            ],
            "Effect": "Deny"
        },
        {
            "Condition": {
                "Null": {
                    "aws:RequestTag/user": "true",
                    "aws:RequestTag/system": "true",
                    "aws:RequestTag/project": "true",
                    "sagemaker:VolumeKmsKey": "true"
                }
            },
            "Action": "sagemaker:CreateTransformJob",
            "Resource": "arn:{AWS_PARTITION}:sagemaker:{AWS_REGION}:{AWS_ACCOUNT}:transform-job/*",
            "Effect": "Deny"
        },
        {
            "Condition": {
                "Null": {
                    "aws:RequestTag/user": "false",
                    "aws:RequestTag/system": "false",
                    "aws:RequestTag/project": "false",
                    "sagemaker:VolumeKmsKey": "false"
                }
            },
            "Action": "sagemaker:CreateLabelingJob",
            "Resource": "arn:{AWS_PARTITION}:sagemaker:{AWS_REGION}:{AWS_ACCOUNT}:labeling-job/*",
            "Effect": "Allow"
        },
        {
            "Condition": {
                "Null": {
                    "aws:ResourceTag/project": "false",
                    "aws:ResourceTag/system": "false",
                    "aws:ResourceTag/user": "false"
                }
            },
            "Action": [
                "sagemaker:DescribeTrainingJob",
                "sagemaker:StopTrainingJob",
                "sagemaker:DescribeTransformJob",
                "sagemaker:StopTransformJob",
                "sagemaker:DescribeModel",
                "sagemaker:DeleteModel",
                "sagemaker:DescribeHyperParameterTuningJob",
                "sagemaker:StopHyperParameterTuningJob",
                "sagemaker:DescribeEndpoint",
                "sagemaker:DeleteEndpoint",
                "sagemaker:InvokeEndpoint",
                "sagemaker:UpdateEndpoint",
                "sagemaker:UpdateEndpointWeightsAndCapacities",
                "sagemaker:DescribeEndpointConfig",
                "sagemaker:DeleteEndpointConfig",
                "sagemaker:DescribeLabelingJob",
                "sagemaker:StopLabelingJob"
            ],
            "Resource": "arn:{AWS_PARTITION}:sagemaker:{AWS_REGION}:{AWS_ACCOUNT}:*",
            "Effect": "Allow"
        },
        {
            "Action": [
                "comprehend:Detect*",
                "comprehend:BatchDetect*",
                "translate:TranslateText"
            ],
            "Resource": "*",
            "Effect": "Allow"
        },
        {
            "Action": [
                "s3:GetObject",
                "s3:ListBucket"
            ],
            "Resource": [
                "arn:{AWS_PARTITION}:s3:::mlspace-config-{AWS_ACCOUNT}",
                "arn:{AWS_PARTITION}:s3:::mlspace-config-{AWS_ACCOUNT}/*",
                "arn:{AWS_PARTITION}:s3:::sagemaker-sample-files",
                "arn:{AWS_PARTITION}:s3:::sagemaker-sample-files/*",
                "arn:{AWS_PARTITION}:s3:::mlspace-data-{AWS_ACCOUNT}/global-read-only/*"
            ],
            "Effect": "Allow"
        },
        {
            "Condition": {
                "StringLike": {
                    "s3:prefix": "global-read-only/*"
                }
            },
            "Action": "s3:ListBucket",
            "Resource": "arn:{AWS_PARTITION}:s3:::mlspace-data-{AWS_ACCOUNT}",
            "Effect": "Allow"
        }
    ]
}
```
== Dynamic Roles Disabled
```JSON
{
    "Version": "2012-10-17",
    "Statement": [
        {
            "Action": [
                "iam:GetRole",
                "cloudwatch:PutMetricData",
                "logs:CreateLogGroup",
                "logs:CreateLogStream",
                "logs:DescribeLogStreams",
                "logs:PutLogEvents"
            ],
            "Resource": "*",
            "Effect": "Allow"
        },
        {
            "Action": [
                "kms:Decrypt",
                "kms:DescribeKey",
                "kms:Encrypt",
                "kms:GenerateDataKey"
            ],
            "Resource": "arn:{AWS_PARTITION}:kms:{AWS_REGION}:{AWS_ACCOUNT}:key/{MLSPACE_KMS_KEY_ID}",
            "Effect": "Allow"
        },
        {
            "Condition": {
                "Bool": {
                    "kms:GrantIsForAWSResource": "true"
                }
            },
            "Action": "kms:CreateGrant",
            "Resource": "arn:{AWS_PARTITION}:kms:{AWS_REGION}:{AWS_ACCOUNT}:key/{MLSPACE_KMS_KEY_ID}",
            "Effect": "Allow"
        },
        {
            "Action": [
                "ec2:CreateNetworkInterface",
                "ec2:CreateNetworkInterfacePermission",
                "ec2:DeleteNetworkInterface",
                "ec2:DeleteNetworkInterfacePermission"
            ],
            "Resource": [
                "arn:{AWS_PARTITION}:ec2:{AWS_REGION}:{AWS_ACCOUNT}:subnet/{MLSPACE_PRIVATE_SUBNET_1}",
                "arn:{AWS_PARTITION}:ec2:{AWS_REGION}:{AWS_ACCOUNT}:subnet/{MLSPACE_PRIVATE_SUBNET_2}",
                "arn:{AWS_PARTITION}:ec2:{AWS_REGION}:{AWS_ACCOUNT}:subnet/{MLSPACE_PRIVATE_SUBNET_3}",
                "arn:{AWS_PARTITION}:ec2:{AWS_REGION}:{AWS_ACCOUNT}:security-group/{MLSPACE_VPC_SECURITY_GROUP}",
                "arn:{AWS_PARTITION}:ec2:{AWS_REGION}:{AWS_ACCOUNT}:network-interface/*"
            ],
            "Effect": "Allow"
        },
        {
            "Action": [
                "ec2:DescribeNetworkInterfaces",
                "ec2:DescribeDhcpOptions",
                "ec2:DescribeSubnets",
                "ec2:DescribeSecurityGroups",
                "ec2:DescribeVpcs"
            ],
            "Resource": "*",
            "Effect": "Allow"
        },
        {
            "Action": "sagemaker:AddTags",
            "Resource": "arn:{AWS_PARTITION}:sagemaker:{AWS_REGION}:{AWS_ACCOUNT}:*",
            "Effect": "Allow"
        },
        {
            "Action": [
                "sagemaker:DescribeWorkteam",
                "sagemaker:ListEndpointConfigs",
                "sagemaker:ListEndpoints",
                "sagemaker:ListLabelingJobs",
                "sagemaker:ListModels",
                "sagemaker:ListTags",
                "sagemaker:ListTrainingJobs",
                "sagemaker:ListTransformJobs",
                "sagemaker:ListHyperParameterTuningJobs",
                "sagemaker:ListTrainingJobsForHyperParameterTuningJob"
            ],
            "Resource": "*",
            "Effect": "Allow"
        },
        {
            "Condition": {
                "Null": {
                    "aws:RequestTag/user": "false",
                    "aws:RequestTag/system": "false",
                    "aws:RequestTag/project": "false"
                }
            },
            "Action": "sagemaker:CreateEndpoint",
            "Resource": "arn:{AWS_PARTITION}:sagemaker:{AWS_REGION}:{AWS_ACCOUNT}:endpoint/*",
            "Effect": "Allow"
        },
        {
            "Action": "sagemaker:CreateEndpoint",
            "Resource": "arn:{AWS_PARTITION}:sagemaker:{AWS_REGION}:{AWS_ACCOUNT}:endpoint-config/*",
            "Effect": "Allow"
        },
        {
            "Condition": {
                "Null": {
                    "aws:RequestTag/user": "false",
                    "aws:RequestTag/system": "false",
                    "aws:RequestTag/project": "false",
                    "sagemaker:VolumeKmsKey": "false"
                }
            },
            "Action": "sagemaker:CreateEndpointConfig",
            "Resource": "arn:{AWS_PARTITION}:sagemaker:{AWS_REGION}:{AWS_ACCOUNT}:endpoint-config/*",
            "Effect": "Allow"
        },
        {
            "Condition": {
                "Null": {
                    "sagemaker:VpcSubnets": "false",
                    "aws:RequestTag/user": "false",
                    "aws:RequestTag/system": "false",
                    "aws:RequestTag/project": "false",
                    "sagemaker:VpcSecurityGroupIds": "false"
                }
            },
            "Action": "sagemaker:CreateModel",
            "Resource": "arn:{AWS_PARTITION}:sagemaker:{AWS_REGION}:{AWS_ACCOUNT}:*",
            "Effect": "Allow"
        },
        {
            "Condition": {
                "Null": {
                    "sagemaker:VpcSubnets": "false",
                    "aws:RequestTag/user": "false",
                    "aws:RequestTag/system": "false",
                    "aws:RequestTag/project": "false",
                    "sagemaker:VpcSecurityGroupIds": "false",
                    "sagemaker:VolumeKmsKey": "false"
                }
            },
            "Action": [
                "sagemaker:CreateHyperParameterTuningJob",
                "sagemaker:CreateTrainingJob"
            ],
            "Resource": "arn:{AWS_PARTITION}:sagemaker:{AWS_REGION}:{AWS_ACCOUNT}:*",
            "Effect": "Allow"
        },
        {
            "Condition": {
                "Null": {
                    "aws:RequestTag/user": "false",
                    "aws:RequestTag/system": "false",
                    "aws:RequestTag/project": "false",
                    "sagemaker:VolumeKmsKey": "false"
                }
            },
            "Action": "sagemaker:CreateTransformJob",
            "Resource": "arn:{AWS_PARTITION}:sagemaker:{AWS_REGION}:{AWS_ACCOUNT}:transform-job/*",
            "Effect": "Allow"
        },
        {
            "Condition": {
                "Null": {
                    "aws:RequestTag/user": "false",
                    "aws:RequestTag/system": "false",
                    "aws:RequestTag/project": "false",
                    "sagemaker:VolumeKmsKey": "false"
                }
            },
            "Action": "sagemaker:CreateLabelingJob",
            "Resource": "arn:{AWS_PARTITION}:sagemaker:{AWS_REGION}:{AWS_ACCOUNT}:labeling-job/*",
            "Effect": "Allow"
        },
        {
            "Condition": {
                "Null": {
                    "aws:ResourceTag/project": "false",
                    "aws:ResourceTag/system": "false",
                    "aws:ResourceTag/user": "false"
                }
            },
            "Action": [
                "sagemaker:DescribeTrainingJob",
                "sagemaker:StopTrainingJob",
                "sagemaker:DescribeTransformJob",
                "sagemaker:StopTransformJob",
                "sagemaker:DescribeModel",
                "sagemaker:DeleteModel",
                "sagemaker:DescribeHyperParameterTuningJob",
                "sagemaker:StopHyperParameterTuningJob",
                "sagemaker:DescribeEndpoint",
                "sagemaker:DeleteEndpoint",
                "sagemaker:InvokeEndpoint",
                "sagemaker:UpdateEndpoint",
                "sagemaker:UpdateEndpointWeightsAndCapacities",
                "sagemaker:DescribeEndpointConfig",
                "sagemaker:DeleteEndpointConfig",
                "sagemaker:DescribeLabelingJob",
                "sagemaker:StopLabelingJob"
            ],
            "Resource": "arn:{AWS_PARTITION}:sagemaker:{AWS_REGION}:{AWS_ACCOUNT}:*",
            "Effect": "Allow"
        },
        {
            "Action": [
                "comprehend:Detect*",
                "comprehend:BatchDetect*",
                "translate:TranslateText"
            ],
            "Resource": "*",
            "Effect": "Allow"
        },
        {
            "Action": [
                "s3:GetObject",
                "s3:ListBucket"
            ],
            "Resource": [
                "arn:{AWS_PARTITION}:s3:::mlspace-config-{AWS_ACCOUNT}",
                "arn:{AWS_PARTITION}:s3:::mlspace-config-{AWS_ACCOUNT}/*",
                "arn:{AWS_PARTITION}:s3:::sagemaker-sample-files",
                "arn:{AWS_PARTITION}:s3:::sagemaker-sample-files/*",
                "arn:{AWS_PARTITION}:s3:::mlspace-data-{AWS_ACCOUNT}/global-read-only/*"
            ],
            "Effect": "Allow"
        },
        {
            "Condition": {
                "StringLike": {
                    "s3:prefix": "global-read-only/*"
                }
            },
            "Action": "s3:ListBucket",
            "Resource": "arn:{AWS_PARTITION}:s3:::mlspace-data-{AWS_ACCOUNT}",
            "Effect": "Allow"
        }
    ]
}
```
:::

3. Click next and optionally add tags to this policy.
4. Click next again and enter a name for this policy. You can name the policy whatever you'd like, but ensure you remember it as you'll need it when creating the role.
5. After the policy has been created, you are now ready to create the role. From the IAM Service page, click "Roles" on the left-hand side.
6. Click the "Create role" button and then click the "Custom trust policy" card under "Trusted entity type".
7. Copy and paste the following content into the "Custom trust policy" text area: 

```JSON
{
    "Version": "2012-10-17",
    "Statement": [
        {
            "Effect": "Allow",
            "Principal": {
                "Service": "sagemaker.amazonaws.com"
            },
            "Action": "sts:AssumeRole"
        }
    ]
}
```

8. Click the next button and then select the checkbox next to the name of the policy you created in step 4 above.
9. After selecting the checkbox for the policy, click next and enter a name for the role. You can name the role whatever you'd like. Optionally add a description and tags, and then click "Create role".
10. Once the role has been created, record the role ARN as we'll need to use it later.

#### App Role

In order to create the default {{ $params.APPLICATION_NAME }} Application policy and role, do the following:

1. Log in to your AWS account and go to the Policies section of the IAM Service in the AWS Console.
2. Create a new managed policy which will be used as a permissions boundary for dynamically created
project users' roles. This policy assumes you're using the default value for the S3 data and config
bucket names (`mlspace-data-{AWS_ACCOUNT}` and `mlspace-config-{AWS_ACCOUNT}`).
If you're using a custom data bucket name, you'll need to update the resource values within the policy.
Using the JSON editor, paste the following into the text area (after replacing the placeholder variables):

```JSON
{
    "Version": "2012-10-17",
    "Statement": [
        {
            "Action": [
                "s3:DeleteObject",
                "s3:GetObject",
                "s3:PutObject",
                "s3:PutObjectTagging"
            ],
            "Resource": [
                "arn:{AWS_PARTITION}:s3:::mlspace-data-{AWS_ACCOUNT}/project/*",
                "arn:{AWS_PARTITION}:s3:::mlspace-data-{AWS_ACCOUNT}/global/*",
                "arn:{AWS_PARTITION}:s3:::mlspace-data-{AWS_ACCOUNT}/private/*"
            ],
            "Effect": "Allow"
        },
        {
            "Action": [
                "s3:GetObject",
                "s3:PutObject",
                "s3:PutObjectTagging"
            ],
            "Resource": "arn:{AWS_PARTITION}:s3:::mlspace-data-{AWS_ACCOUNT}/index/*",
            "Effect": "Allow"
        },
        {
            "Condition": {
                "StringLike": {
                    "s3:prefix": [
                        "global/*",
                        "index/*",
                        "private/*",
                        "project/*"
                    ]
                }
            },
            "Action": "s3:ListBucket",
            "Resource": "arn:{AWS_PARTITION}:s3:::mlspace-data-{AWS_ACCOUNT}",
            "Effect": "Allow"
        },
        {
            "Action": "s3:GetBucketLocation",
            "Resource": "arn:{AWS_PARTITION}:s3:::mlspace-data-{AWS_ACCOUNT}",
            "Effect": "Allow"
        },
        {
            "Condition": {
                "StringEquals": {
                    "iam:PassedToService": "sagemaker.amazonaws.com"
                }
            },
            "Action": "iam:PassRole",
            "Resource": "arn:{AWS_PARTITION}:iam::{AWS_ACCOUNT}:role/MLSpace*",
            "Effect": "Allow"
        },
        {
            "Action": [
                "iam:GetRole",
                "cloudwatch:PutMetricData",
                "logs:CreateLogGroup",
                "logs:CreateLogStream",
                "logs:DescribeLogStreams",
                "logs:PutLogEvents"
            ],
            "Resource": "*",
            "Effect": "Allow"
        },
        {
            "Action": [
                "kms:Decrypt",
                "kms:Encrypt",
                "kms:GenerateDataKey"
            ],
            "Resource": "arn:{AWS_PARTITION}:kms:{AWS_REGION}:{AWS_ACCOUNT}:key/{MLSPACE_KMS_KEY_ID}",
            "Effect": "Allow"
        },
        {
            "Condition": {
                "Bool": {
                    "kms:GrantIsForAWSResource": "true"
                }
            },
            "Action": "kms:CreateGrant",
            "Resource": "arn:{AWS_PARTITION}:kms:{AWS_REGION}:{AWS_ACCOUNT}:key/{MLSPACE_KMS_KEY_ID}",
            "Effect": "Allow"
        },
        {
            "Action": [
                "ec2:CreateNetworkInterface",
                "ec2:CreateNetworkInterfacePermission",
                "ec2:DeleteNetworkInterface",
                "ec2:DeleteNetworkInterfacePermission"
            ],
            "Resource": [
                "arn:{AWS_PARTITION}:ec2:{AWS_REGION}:{AWS_ACCOUNT}:subnet/{MLSPACE_PRIVATE_SUBNET_1}",
                "arn:{AWS_PARTITION}:ec2:{AWS_REGION}:{AWS_ACCOUNT}:subnet/{MLSPACE_PRIVATE_SUBNET_2}",
                "arn:{AWS_PARTITION}:ec2:{AWS_REGION}:{AWS_ACCOUNT}:subnet/{MLSPACE_PRIVATE_SUBNET_3}",
                "arn:{AWS_PARTITION}:ec2:{AWS_REGION}:{AWS_ACCOUNT}:security-group/{MLSPACE_VPC_SECURITY_GROUP}",
                "arn:{AWS_PARTITION}:ec2:{AWS_REGION}:{AWS_ACCOUNT}:network-interface/*"
            ],
            "Effect": "Allow"
        },
        {
            "Action": [
                "ec2:DescribeNetworkInterfaces",
                "ec2:DescribeDhcpOptions",
                "ec2:DescribeSubnets",
                "ec2:DescribeSecurityGroups",
                "ec2:DescribeVpcs"
            ],
            "Resource": "*",
            "Effect": "Allow"
        },
        {
            "Action": "sagemaker:AddTags",
            "Resource": "arn:{AWS_PARTITION}:sagemaker:{AWS_REGION}:{AWS_ACCOUNT}:*",
            "Effect": "Allow"
        },
        {
            "Action": [
                "sagemaker:DescribeWorkteam",
                "sagemaker:ListEndpointConfigs",
                "sagemaker:ListEndpoints",
                "sagemaker:ListLabelingJobs",
                "sagemaker:ListModels",
                "sagemaker:ListTags",
                "sagemaker:ListTrainingJobs",
                "sagemaker:ListTransformJobs",
                "sagemaker:ListHyperParameterTuningJobs",
                "sagemaker:ListTrainingJobsForHyperParameterTuningJob"
            ],
            "Resource": "*",
            "Effect": "Allow"
        },
        {
            "Condition": {
                "Null": {
                    "aws:RequestTag/user": "false",
                    "aws:RequestTag/system": "false",
                    "aws:RequestTag/project": "false"
                }
            },
            "Action": "sagemaker:CreateEndpoint",
            "Resource": "arn:{AWS_PARTITION}:sagemaker:{AWS_REGION}:{AWS_ACCOUNT}:endpoint/*",
            "Effect": "Allow"
        },
        {
            "Action": "sagemaker:CreateEndpoint",
            "Resource": "arn:{AWS_PARTITION}:sagemaker:{AWS_REGION}:{AWS_ACCOUNT}:endpoint-config/*",
            "Effect": "Allow"
        },
        {
            "Condition": {
                "Null": {
                    "aws:RequestTag/user": "false",
                    "aws:RequestTag/system": "false",
                    "aws:RequestTag/project": "false",
                    "sagemaker:VolumeKmsKey": "false"
                }
            },
            "Action": "sagemaker:CreateEndpointConfig",
            "Resource": "arn:{AWS_PARTITION}:sagemaker:{AWS_REGION}:{AWS_ACCOUNT}:endpoint-config/*",
            "Effect": "Allow"
        },
        {
            "Condition": {
                "Null": {
                    "sagemaker:VpcSubnets": "false",
                    "aws:RequestTag/user": "false",
                    "aws:RequestTag/system": "false",
                    "aws:RequestTag/project": "false",
                    "sagemaker:VpcSecurityGroupIds": "false"
                }
            },
            "Action": "sagemaker:CreateModel",
            "Resource": "arn:{AWS_PARTITION}:sagemaker:{AWS_REGION}:{AWS_ACCOUNT}:*",
            "Effect": "Allow"
        },
        {
            "Condition": {
                "Null": {
                    "sagemaker:VpcSubnets": "false",
                    "aws:RequestTag/user": "false",
                    "aws:RequestTag/system": "false",
                    "aws:RequestTag/project": "false",
                    "sagemaker:VpcSecurityGroupIds": "false",
                    "sagemaker:VolumeKmsKey": "false"
                }
            },
            "Action": [
                "sagemaker:CreateHyperParameterTuningJob",
                "sagemaker:CreateTrainingJob"
            ],
            "Resource": "arn:{AWS_PARTITION}:sagemaker:{AWS_REGION}:{AWS_ACCOUNT}:*",
            "Effect": "Allow"
        },
        {
            "Condition": {
                "Null": {
                    "aws:RequestTag/user": "false",
                    "aws:RequestTag/system": "false",
                    "aws:RequestTag/project": "false",
                    "sagemaker:VolumeKmsKey": "false"
                }
            },
            "Action": "sagemaker:CreateTransformJob",
            "Resource": "arn:{AWS_PARTITION}:sagemaker:{AWS_REGION}:{AWS_ACCOUNT}:transform-job/*",
            "Effect": "Allow"
        },
        {
            "Condition": {
                "Null": {
                    "aws:RequestTag/user": "false",
                    "aws:RequestTag/system": "false",
                    "aws:RequestTag/project": "false",
                    "sagemaker:VolumeKmsKey": "false"
                }
            },
            "Action": "sagemaker:CreateLabelingJob",
            "Resource": "arn:{AWS_PARTITION}:sagemaker:{AWS_REGION}:{AWS_ACCOUNT}:labeling-job/*",
            "Effect": "Allow"
        },
        {
            "Condition": {
                "Null": {
                    "aws:ResourceTag/project": "false",
                    "aws:ResourceTag/system": "false",
                    "aws:ResourceTag/user": "false"
                }
            },
            "Action": [
                "sagemaker:DescribeTrainingJob",
                "sagemaker:StopTrainingJob",
                "sagemaker:DescribeTransformJob",
                "sagemaker:StopTransformJob",
                "sagemaker:DescribeModel",
                "sagemaker:DeleteModel",
                "sagemaker:DescribeHyperParameterTuningJob",
                "sagemaker:StopHyperParameterTuningJob",
                "sagemaker:DescribeEndpoint",
                "sagemaker:DeleteEndpoint",
                "sagemaker:InvokeEndpoint",
                "sagemaker:UpdateEndpoint",
                "sagemaker:UpdateEndpointWeightsAndCapacities",
                "sagemaker:DescribeEndpointConfig",
                "sagemaker:DeleteEndpointConfig",
                "sagemaker:DescribeLabelingJob",
                "sagemaker:StopLabelingJob"
            ],
            "Resource": "arn:{AWS_PARTITION}:sagemaker:{AWS_REGION}:{AWS_ACCOUNT}:*",
            "Effect": "Allow"
        },
        {
            "Action": [
                "comprehend:Detect*",
                "comprehend:BatchDetect*",
                "translate:TranslateText"
            ],
            "Resource": "*",
            "Effect": "Allow"
        },
        {
            "Action": [
                "s3:GetObject",
                "s3:ListBucket"
            ],
            "Resource": [
                "arn:{AWS_PARTITION}:s3:::mlspace-config-{AWS_ACCOUNT}",
                "arn:{AWS_PARTITION}:s3:::mlspace-config-{AWS_ACCOUNT}/*",
                "arn:{AWS_PARTITION}:s3:::sagemaker-sample-files",
                "arn:{AWS_PARTITION}:s3:::sagemaker-sample-files/*",
                "arn:{AWS_PARTITION}:s3:::mlspace-data-{AWS_ACCOUNT}/global-read-only/*"
            ],
            "Effect": "Allow"
        },
        {
            "Condition": {
                "StringLike": {
                    "s3:prefix": "global-read-only/*"
                }
            },
            "Action": "s3:ListBucket",
            "Resource": "arn:{AWS_PARTITION}:s3:::mlspace-data-{AWS_ACCOUNT}",
            "Effect": "Allow"
        }
    ]
}
```

3. Click next and optionally add tags to this policy.
4. Click next again and enter a name for this policy. You can name the policy whatever you'd like,
but ensure you remember it as you'll need it when creating the role. The example below assumes you've
named the policy `mlspace-project-user-permission-boundary`. If you've named it something different,
you'll need to update the `iam:PermissionsBoundary` condition in the `iam:CreateRole` statement below.
5. After the permission boundary policy has been created, you are now ready to create the application
policy. From the IAM Service page, click "Policies" on the left-hand side.
6. Create a new policy using the JSON editor and paste the following into the text area (after replacing the placeholder variables):

```JSON
{
    "Version": "2012-10-17",
    "Statement": [
        {
            "Action": "kms:RetireGrant",
            "Resource": "arn:{AWS_PARTITION}:kms:{AWS_REGION}:{AWS_ACCOUNT}:key/{MLSPACE_KMS_KEY_ID}",
            "Effect": "Allow"
        },
        {
            "Action": "logs:FilterLogEvents",
            "Resource": "*",
            "Effect": "Allow"
        },
        {
            "Action": [
                "iam:PassRole",
                "iam:ListRoleTags"
            ],
            "Resource": [
                "{EMR_DEFAULT_ROLE_ARN}",
                "{EMR_EC2_INSTANCE_ROLE_ARN}",
                "arn:{AWS_PARTITION}:iam::{AWS_ACCOUNT}:role/{MLSPACE_APP_ROLE_NAME}"
            ],
            "Effect": "Allow"
        },
        {
            "Action": [
                "dynamodb:GetItem",
                "dynamodb:PutItem",
                "dynamodb:Scan",
                "dynamodb:DeleteItem",
                "dynamodb:Query",
                "dynamodb:UpdateItem"
            ],
            "Resource": [
                "arn:{AWS_PARTITION}:dynamodb:{AWS_REGION}:{AWS_ACCOUNT}:table/mlspace-*"
            ],
            "Effect": "Allow"
        },
        {
            "Action": "ec2:AuthorizeSecurityGroupIngress",
            "Resource": "arn:{AWS_PARTITION}:ec2:{AWS_REGION}:{AWS_ACCOUNT}:security-group/*",
            "Effect": "Allow"
        },
        {
            "Action": [
                "ec2:DescribeInstances",
                "ec2:DescribeRouteTables",
                "ec2:DescribeInstanceTypeOfferings",
                "ec2:DescribeVpcEndpoints"
            ],
            "Resource": "*",
            "Effect": "Allow"
        },
        {
            "Action": [
                "s3:List*",
                "s3:Get*",
                "s3:PutObject",
                "s3:PutObjectTagging",
                "s3:DeleteObject",
                "s3:PutBucketNotification"
            ],
            "Resource": "arn:{AWS_PARTITION}:s3:::*",
            "Effect": "Allow"
        },
        {
            "Condition": {
                "StringEquals": {
                    "sagemaker:DirectInternetAccess": "Disabled",
                    "sagemaker:RootAccess": "Disabled"
                },
                "Null": {
                    "sagemaker:VpcSubnets": "false",
                    "aws:RequestTag/user": "false",
                    "aws:RequestTag/system": "false",
                    "aws:RequestTag/project": "false",
                    "sagemaker:VpcSecurityGroupIds": "false",
                    "sagemaker:VolumeKmsKey": "false"
                }
            },
            "Action": "sagemaker:CreateNotebookInstance",
            "Resource": "arn:{AWS_PARTITION}:sagemaker:{AWS_REGION}:{AWS_ACCOUNT}:notebook-instance/*",
            "Effect": "Allow"
        },
        {
            "Action": [
                "sagemaker:CreateNotebookInstanceLifecycleConfig",
                "sagemaker:UpdateNotebookInstanceLifecycleConfig",
                "sagemaker:DeleteNotebookInstanceLifecycleConfig",
                "sagemaker:DescribeNotebookInstanceLifecycleConfig"
            ],
            "Resource": "arn:{AWS_PARTITION}:sagemaker:{AWS_REGION}:{AWS_ACCOUNT}:notebook-instance-lifecycle-config/*",
            "Effect": "Allow"
        },
        {
            "Condition": {
                "Null": {
                    "aws:ResourceTag/project": "false",
                    "aws:ResourceTag/system": "false",
                    "aws:ResourceTag/user": "false"
                }
            },
            "Action": [
                "sagemaker:DeleteNotebookInstance",
                "sagemaker:DescribeNotebookInstance",
                "sagemaker:StartNotebookInstance",
                "sagemaker:StopNotebookInstance",
                "sagemaker:UpdateNotebookInstance"
            ],
            "Resource": "arn:{AWS_PARTITION}:sagemaker:{AWS_REGION}:{AWS_ACCOUNT}:notebook-instance/*",
            "Effect": "Allow"
        },
        {
            "Action": [
                "sagemaker:CreatePresignedNotebookInstanceUrl"
            ],
            "Resource": "arn:{AWS_PARTITION}:sagemaker:{AWS_REGION}:{AWS_ACCOUNT}:notebook-instance/*",
            "Effect": "Allow"
        },
        {
            "Action": [
                "sagemaker:ListNotebookInstanceLifecycleConfigs",
                "sagemaker:ListNotebookInstances"
            ],
            "Resource": "*",
            "Effect": "Allow"
        },
        {
            "Action": "lambda:InvokeFunction",
            "Resource": "arn:{AWS_PARTITION}:lambda:{AWS_REGION}:{AWS_ACCOUNT}:function:mls-lambda-*",
            "Effect": "Allow"
        },
        {
            "Action": [
                "elasticmapreduce:RunJobFlow",
                "elasticmapreduce:ListClusters",
                "elasticmapreduce:ListReleaseLabels"
            ],
            "Resource": "*",
            "Effect": "Allow"
        },
        {
            "Action": [
                "elasticmapreduce:DescribeCluster",
                "elasticmapreduce:ListInstances",
                "elasticmapreduce:AddTags",
                "elasticmapreduce:TerminateJobFlows",
                "elasticmapreduce:SetTerminationProtection"
            ],
            "Resource": "arn:{AWS_PARTITION}:elasticmapreduce:{AWS_REGION}:{AWS_ACCOUNT}:cluster/*",
            "Effect": "Allow"
        },
        {
            "Action": [
                "translate:StopTextTranslationJob",
                "translate:ListTextTranslationJobs",
                "translate:StartTextTranslationJob",
                "translate:DescribeTextTranslationJob",
                "translate:TranslateDocument",
                "translate:TranslateText",
                "translate:ListTerminologies",
                "translate:ListLanguages"
            ],
            "Resource": "*",
            "Effect": "Allow"
        },
        {
            "Condition": {
                "StringEquals": {
                    "iam:PermissionsBoundary": "arn:{AWS_PARTITION}:iam::{AWS_ACCOUNT}:policy/mlspace-project-user-permission-boundary"
                },
                "StringEqualsIgnoreCase": {
                    "iam:ResourceTag/system": "MLSpace"
                }
            },
            "Action": "iam:CreateRole",
            "Resource": "arn:{AWS_PARTITION}:iam::{AWS_ACCOUNT}:role/MLSpace*",
            "Effect": "Allow"
        },
        {
            "Condition": {
                "StringEqualsIgnoreCase": {
                    "iam:ResourceTag/system": "MLSpace"
                }
            },
            "Action": [
                "iam:AttachRolePolicy",
                "iam:DetachRolePolicy",
                "iam:DeleteRole",
                "iam:DeleteRolePolicy",
                "iam:PutRolePolicy"
            ],
            "Resource": "arn:{AWS_PARTITION}:iam::{AWS_ACCOUNT}:role/MLSpace*",
            "Effect": "Allow"
        },
        {
            "Effect": "Allow",
            "Action": [
                "iam:AttachRolePolicy",
                "iam:DetachRolePolicy",
            ],
            "Resource": [
                "arn:{AWS_PARTITION}:iam::{AWS_ACCOUNT}:role/{MLSPACE_APP_ROLE_NAME}",
                "arn:{AWS_PARTITION}:iam::{AWS_ACCOUNT}:role/{MLSPACE_NOTEBOOK_ROLE_NAME}",
                "arn:{AWS_PARTITION}:iam::{AWS_ACCOUNT}:role/MLSpace*",
            ],
            "Condition": {
                "StringEqualsIgnoreCase": {
                    "iam:ResourceTag/system": "MLSpace"
                },
                "ForAnyValue:StringLike": {
                    "iam:PolicyARN": [
                        "arn:{AWS_PARTITION}:iam::{AWS_ACCOUNT}:policy/MLSpace-app-denied-services",
                        "{ENDPOINT_CONFIG_INSTANCE_CONSTRAINT_POLICY_ARN}",
                        "{JOB_INSTANCE_CONSTRAINT_POLICY_ARN}"
                    ]
                }
            },
        },
        {
            "Action": [
                "iam:ListRoles",
                "iam:ListEntitiesForPolicy",
                "iam:ListPolicyVersions",
                "iam:ListAttachedRolePolicies",
                "iam:GetRole",
                "iam:GetPolicy"
            ],
            "Resource": "*",
            "Effect": "Allow"
        },
        {
            "Action": [
                "iam:CreatePolicy",
                "iam:CreatePolicyVersion",
                "iam:DeletePolicy",
                "iam:DeletePolicyVersion",
                "iam:TagPolicy"
            ],
            "Resource": "arn:{AWS_PARTITION}:iam::{AWS_ACCOUNT}:policy/MLSpace*",
            "Effect": "Allow"
        },
        {
            "Action": [
                "iam:SimulatePrincipalPolicy",
                "iam:TagRole"
            ],
            "Resource": "arn:{AWS_PARTITION}:iam::{AWS_ACCOUNT}:role/MLSpace*",
            "Effect": "Allow"
        },
        {
            "Condition": {
                "StringEquals": {
                    "iam:PassedToService": "sagemaker.amazonaws.com"
                }
            },
            "Action": "iam:PassRole",
            "Resource": "arn:{AWS_PARTITION}:iam::{AWS_ACCOUNT}:role/MLSpace*",
            "Effect": "Allow"
        },
        {
            "Condition": {
                "StringEquals": {
                    "iam:PassedToService": "translate.amazonaws.com"
                }
            },
            "Action": "iam:PassRole",
            "Resource": "arn:{AWS_PARTITION}:iam::{AWS_ACCOUNT}:role/{MLSPACE_APP_ROLE_NAME}",
            "Effect": "Allow"
        }
    ]
}
```

7. Click next and optionally add tags to this policy.
8. Click next again and enter a name for this policy. You can name the policy whatever you'd like, but ensure you remember it as you'll need it when creating the role.
9. After the policy has been created, you are now ready to create the role. From the IAM Service page, click "Roles" on the left-hand side.
10. Click the "Create role" button and then click the "Custom trust policy" card under "Trusted entity type".
11. Copy and paste the following content into the "Custom trust policy" text area:

```JSON
{
    "Version": "2012-10-17",
    "Statement": [
        {
            "Effect": "Allow",
            "Principal": {
                "Service": "lambda.amazonaws.com"
            },
            "Action": "sts:AssumeRole"
        }
    ]
}
```

12. Click the next button and then select the checkbox next to the name of the policy you created in step 8 above. You will also need to attach the default notebook policy you previously created, as well as the AWS managed policy `AWSLambdaVPCAccessExecutionRole`. In total, you should have 3 policies attached to the role.
13. After selecting the 3 policies, click next and enter a name for the role. You can name the role whatever you'd like. Optionally add a description and tags, and then click "Create role".
14. Once the role has been created, record the role ARN as we'll need to use it later.

#### System Role

1. The example below assumes you've created the permission boundary policy above in the [App Role](App Role) section and named the policy `mlspace-project-user-permission-boundary`. If you've named it something different
you'll need to update the `"iam:PermissionsBoundary` condition in the `iam:CreateRole` statement below.
2. After the permission boundary policy has been created you are now ready to create the system
policy. From the IAM Service page click "Policies" on the left hand side. **Note**: alternatively, you can re-use the policy you created in the prior section for the App Role as well as the notebook policy you created in the Notebook Role section. If you do so, you may skip to step 6. Alternatively if you wish to create a policy with least-privilege, proceed to step 3.
3. Create a new policy using the JSON editor and paste the following in the text area (after replacing the placeholder variables):

```JSON
{
    "Version": "2012-10-17",
    "Statement": [
        {
            "Action": "kms:RetireGrant",
            "Resource": "arn:{AWS_PARTITION}:kms:{AWS_REGION}:{AWS_ACCOUNT}:key/{MLSPACE_KMS_KEY_ID}",
            "Effect": "Allow"
        },
        {
            "Action": "logs:FilterLogEvents",
            "Resource": "*",
            "Effect": "Allow"
        },
        {
            "Action": [
                "iam:PassRole",
                "iam:ListRoleTags"
            ],
            "Resource": [
                "{EMR_DEFAULT_ROLE_ARN}",
                "{EMR_EC2_INSTANCE_ROLE_ARN}",
                "arn:{AWS_PARTITION}:iam::{AWS_ACCOUNT}:role/{MLSPACE_SYSTEM_ROLE_NAME}"
            ],
            "Effect": "Allow"
        },
        {
            "Action": [
                "dynamodb:GetItem",
                "dynamodb:PutItem",
                "dynamodb:Scan",
                "dynamodb:DeleteItem",
                "dynamodb:Query",
                "dynamodb:UpdateItem"
            ],
            "Resource": [
                "arn:{AWS_PARTITION}:dynamodb:{AWS_REGION}:{AWS_ACCOUNT}:table/mlspace-*"
            ],
            "Effect": "Allow"
        },
        {
            "Action": "ec2:AuthorizeSecurityGroupIngress",
            "Resource": "arn:{AWS_PARTITION}:ec2:{AWS_REGION}:{AWS_ACCOUNT}:security-group/*",
            "Effect": "Allow"
        },
        {
            "Action": [
                "ec2:DescribeInstances",
                "ec2:DescribeRouteTables",
                "ec2:DescribeInstanceTypeOfferings",
                "ec2:DescribeVpcEndpoints"
            ],
            "Resource": "*",
            "Effect": "Allow"
        },
        {
            "Action": [
                "s3:List*",
                "s3:Get*",
                "s3:DeleteObject",
                "s3:PutBucketNotification"
            ],
            "Resource": "arn:{AWS_PARTITION}:s3:::*",
            "Effect": "Allow"
        },
        {
            "Condition": {
                "Null": {
                    "aws:ResourceTag/project": "false",
                    "aws:ResourceTag/system": "false",
                    "aws:ResourceTag/user": "false"
                }
            },
            "Action": [
                "sagemaker:UpdateNotebookInstance",
                "sagemaker:DeleteNotebookInstance",
                "sagemaker:DescribeNotebookInstance",
                "sagemaker:StopNotebookInstance"
            ],
            "Resource": "arn:{AWS_PARTITION}:sagemaker:{AWS_REGION}:{AWS_ACCOUNT}:notebook-instance/*",
            "Effect": "Allow"
        },
        {
            "Action": [
                "sagemaker:UpdateNotebookInstanceLifecycleConfig",
                "sagemaker:DeleteNotebookInstanceLifecycleConfig",
                "sagemaker:DescribeNotebookInstanceLifecycleConfig"
            ],
            "Resource": "arn:{AWS_PARTITION}:sagemaker:{AWS_REGION}:{AWS_ACCOUNT}:notebook-instance-lifecycle-config/*",
            "Effect": "Allow"
        },
        {
            "Action": [
                "sagemaker:ListNotebookInstanceLifecycleConfigs",
                "sagemaker:ListNotebookInstances"
            ],
            "Resource": "*",
            "Effect": "Allow"
        },
        {
            "Action": "lambda:InvokeFunction",
            "Resource": "arn:{AWS_PARTITION}:lambda:{AWS_REGION}:{AWS_ACCOUNT}:function:mls-lambda-*",
            "Effect": "Allow"
        },
        {
            "Action": [
                "elasticmapreduce:ListClusters"
            ],
            "Resource": "*",
            "Effect": "Allow"
        },
        {
            "Action": [
                "elasticmapreduce:DescribeCluster",
                "elasticmapreduce:ListInstances",
                "elasticmapreduce:TerminateJobFlows",
                "elasticmapreduce:SetTerminationProtection"
            ],
            "Resource": "arn:{AWS_PARTITION}:elasticmapreduce:{AWS_REGION}:{AWS_ACCOUNT}:cluster/*",
            "Effect": "Allow"
        },
        {
            "Action": [
                "translate:StopTextTranslationJob",
                "translate:ListTextTranslationJobs",
                "translate:DescribeTextTranslationJob"
            ],
            "Resource": "*",
            "Effect": "Allow"
        },
        {
            "Condition": {
                "StringEqualsIgnoreCase": {
                    "iam:ResourceTag/system": "MLSpace"
                }
            },
            "Action": [
                "iam:AttachRolePolicy",
                "iam:DetachRolePolicy",
                "iam:DeleteRole",
                "iam:DeleteRolePolicy"
            ],
            "Resource": "arn:{AWS_PARTITION}:iam::{AWS_ACCOUNT}:role/MLSpace*",
            "Effect": "Allow"
        },
        {
            "Action": [
                "iam:ListRoles",
                "iam:ListEntitiesForPolicy",
                "iam:ListPolicyVersions",
                "iam:ListAttachedRolePolicies",
                "iam:GetRole",
                "iam:GetPolicy",
                "cloudwatch:PutMetricData",
                "logs:CreateLogGroup",
                "logs:CreateLogStream",
                "logs:DescribeLogStreams",
                "logs:PutLogEvents"
            ],
            "Resource": "*",
            "Effect": "Allow"
        },
        {
            "Action": [
                "kms:Decrypt",
                "kms:DescribeKey",
                "kms:Encrypt",
                "kms:GenerateDataKey"
            ],
            "Resource": "arn:{AWS_PARTITION}:kms:{AWS_REGION}:{AWS_ACCOUNT}:key/{MLSPACE_KMS_KEY_ID}",
            "Effect": "Allow"
        },
        {
            "Condition": {
                "Bool": {
                    "kms:GrantIsForAWSResource": "true"
                }
            },
            "Action": "kms:CreateGrant",
            "Resource": "arn:{AWS_PARTITION}:kms:{AWS_REGION}:{AWS_ACCOUNT}:key/{MLSPACE_KMS_KEY_ID}",
            "Effect": "Allow"
        },
        {
            "Action": [
                "ec2:CreateNetworkInterface",
                "ec2:CreateNetworkInterfacePermission",
                "ec2:DeleteNetworkInterface",
                "ec2:DeleteNetworkInterfacePermission"
            ],
            "Resource": [
                "arn:{AWS_PARTITION}:ec2:{AWS_REGION}:{AWS_ACCOUNT}:subnet/{MLSPACE_PRIVATE_SUBNET_1}",
                "arn:{AWS_PARTITION}:ec2:{AWS_REGION}:{AWS_ACCOUNT}:subnet/{MLSPACE_PRIVATE_SUBNET_2}",
                "arn:{AWS_PARTITION}:ec2:{AWS_REGION}:{AWS_ACCOUNT}:subnet/{MLSPACE_PRIVATE_SUBNET_3}",
                "arn:{AWS_PARTITION}:ec2:{AWS_REGION}:{AWS_ACCOUNT}:security-group/{MLSPACE_VPC_SECURITY_GROUP}",
                "arn:{AWS_PARTITION}:ec2:{AWS_REGION}:{AWS_ACCOUNT}:network-interface/*"
            ],
            "Effect": "Allow"
        },
        {
            "Action": [
                "ec2:DescribeNetworkInterfaces",
                "ec2:DescribeDhcpOptions",
                "ec2:DescribeSubnets",
                "ec2:DescribeSecurityGroups",
                "ec2:DescribeVpcs"
            ],
            "Resource": "*",
            "Effect": "Allow"
        },
        {
            "Action": [
                "sagemaker:DescribeWorkteam",
                "sagemaker:ListEndpointConfigs",
                "sagemaker:ListEndpoints",
                "sagemaker:ListLabelingJobs",
                "sagemaker:ListModels",
                "sagemaker:ListTags",
                "sagemaker:ListTrainingJobs",
                "sagemaker:ListTransformJobs",
                "sagemaker:ListHyperParameterTuningJobs",
                "sagemaker:ListTrainingJobsForHyperParameterTuningJob"
            ],
            "Resource": "*",
            "Effect": "Allow"
        },
        {
            "Condition": {
                "Null": {
                    "aws:ResourceTag/project": "false",
                    "aws:ResourceTag/system": "false",
                    "aws:ResourceTag/user": "false"
                }
            },
            "Action": [
                "sagemaker:DescribeTrainingJob",
                "sagemaker:StopTrainingJob",
                "sagemaker:DescribeTransformJob",
                "sagemaker:StopTransformJob",
                "sagemaker:DescribeModel",
                "sagemaker:DeleteModel",
                "sagemaker:DescribeHyperParameterTuningJob",
                "sagemaker:StopHyperParameterTuningJob",
                "sagemaker:DescribeEndpoint",
                "sagemaker:DeleteEndpoint",
                "sagemaker:InvokeEndpoint",
                "sagemaker:UpdateEndpoint",
                "sagemaker:UpdateEndpointWeightsAndCapacities",
                "sagemaker:DescribeEndpointConfig",
                "sagemaker:DeleteEndpointConfig",
                "sagemaker:DescribeLabelingJob",
                "sagemaker:StopLabelingJob"
            ],
            "Resource": "arn:{AWS_PARTITION}:sagemaker:{AWS_REGION}:{AWS_ACCOUNT}:*",
            "Effect": "Allow"
        },
        {
            "Action": [
                "iam:CreatePolicy",
                "iam:CreatePolicyVersion",
                "iam:TagPolicy",
                "iam:DeletePolicy",
                "iam:DeletePolicyVersion"
            ],
            "Resource": "arn:{AWS_PARTITION}:iam::{AWS_ACCOUNT}:policy/MLSpace*",
            "Effect": "Allow"
        },
        {
            "Condition": {
                "StringEquals": {
                    "iam:PassedToService": "sagemaker.amazonaws.com"
                }
            },
            "Action": "iam:PassRole",
            "Resource": "arn:{AWS_PARTITION}:iam::{AWS_ACCOUNT}:role/MLSpace*",
            "Effect": "Allow"
        },
        {
            "Condition": {
                "StringEquals": {
                    "iam:PassedToService": "translate.amazonaws.com"
                }
            },
            "Action": "iam:PassRole",
            "Resource": "arn:{AWS_PARTITION}:iam::{AWS_ACCOUNT}:role/{MLSPACE_SYSTEM_ROLE_NAME}",
            "Effect": "Allow"
        }
    ]
}
```

4. Click next and optionally add tags to this policy
5. Click next again and enter a name for this policy. You can name the policy whatever you'd like (ex: systemPolicy) but ensure you remember it as you'll need it when creating the role.
6. After the policy has been created you are now ready to create the role. From the IAM Service page click "Roles" on the left hand side.
7. Click the "Create role" button and then click the "Custom trust policy" card under "Trusted entity type".
8. Copy and paste the following content into the "Custom trust policy" text area:

```JSON
{
    "Version": "2012-10-17",
    "Statement": [
        {
            "Effect": "Allow",
            "Principal": {
                "Service": "lambda.amazonaws.com"
            },
            "Action": "sts:AssumeRole"
        }
    ]
}
```

9. Click the next button and then select the checkbox next to the name of the policy you created in step 5 above (or the app policy and notebook policy if re-using those). You will also need to attach the AWS managed policy `AWSLambdaVPCAccessExecutionRole`. In total you should have 3 policies attached to the role.
10. After selecting the 3 policies click next and enter a name for the role. You can name the role whatever you'd like. Optionally add a description and tags and then click "Create role"
11. Once the role has been created record the role ARN as we'll need to use it later.

#### S3 Reader Role

The {{ $params.APPLICATION_NAME }} React app is hosted statically in S3 and accessed via an API Gateway S3 proxy integration. This proxy resource will use the role associated with the `S3_READER_ROLE_ARN` in `constants.ts` if specified. If you do not specify an ARN, {{ $params.APPLICATION_NAME }} will attempt to create a new role. You can manually create the necessary policy and role using the following steps:

1. Log in to your AWS account and go to the Policies section of the IAM Service in the AWS Console.
2. Create a new policy using the JSON editor and paste the following into the text area (after replacing the placeholder variables):

```JSON
{
    "Version": "2012-10-17",
    "Statement": [{
        "Effect": "Allow",
        "Action": ["s3:GetObject"],
        "Resource": ["arn:{AWS_PARTITION}:s3:::mlspace-website-{AWS_ACCOUNT}/*"]
    }]
}
```

3. Click next and optionally add tags to this policy.
4. Click next again and enter a name for this policy. You can name the policy whatever you'd like, but ensure you remember it as you'll need it when creating the role.
5. After the policy has been created, you are now ready to create the role. From the IAM Service page, click "Roles" on the left-hand side.
6. Click the "Create role" button and then click the "Custom trust policy" card under "Trusted entity type".
7. Copy and paste the following content into the "Custom trust policy" text area:

```JSON
{
    "Version": "2012-10-17",
    "Statement": [
        {
            "Effect": "Allow",
            "Principal": {
                "Service": "apigateway.amazonaws.com"
            },
            "Action": "sts:AssumeRole"
        }
    ]
}
```

8. Click the next button and then select the checkbox next to the name of the policy you created in step 4 above.
9. After selecting the policy, click next and enter a name for the role. You can name the role whatever you'd like. Optionally add a description and tags, and then click "Create role".
10. Once the role has been created, record the role ARN as you'll need to update `constants.ts` to use it.

#### API Gateway CloudWatch Role

When `ENABLE_ACCESS_LOGGING` is set to `true`, [API Gateway uses a single role account-wide](https://docs.aws.amazon.com/apigateway/latest/developerguide/set-up-logging.html#set-up-access-logging-permissions) for interacting with CloudWatch. If you would like to provide that role to {{ $params.APPLICATION_NAME }}, you can set the `APIGATEWAY_CLOUDWATCH_ROLE_ARN` property in `constants.ts`. Otherwise, the role will be automatically created during deployment. To create the API Gateway CloudWatch role manually, you can follow these steps:

1. Log in to your AWS account and go to the Roles section of the IAM Service in the AWS Console.
2. Click the "Create role" button and then click the "Custom trust policy" card under "Trusted entity type".
3. Copy and paste the following content into the "Custom trust policy" text area:

```JSON
{
    "Version": "2012-10-17",
    "Statement": [
        {
            "Effect": "Allow",
            "Principal": {
                "Service": "apigateway.amazonaws.com"
            },
            "Action": "sts:AssumeRole"
        }
    ]
}
```

4. Click the next button and then select the checkbox next to the AWS managed policy `AmazonAPIGatewayPushToCloudWatchLogs`.
5. After selecting the managed policy, click next and enter a name for the role. You can name the role whatever you'd like. Optionally add a description and tags, and then click "Create role".
6. Once the role has been created, record the role ARN and update the `APIGATEWAY_CLOUDWATCH_ROLE_ARN` property in `constants.ts` to use the ARN of the newly created role.

### Deployment Parameters

Use the MLSpace Config Wizard by running `npm run config` and select "Advanced Configuration" for an interactive prompt which will set configuration values on your behalf in a generated `/lib/config.json` file. Alternatively, update the values in `/lib/constants.ts` based on your specific deployment needs. Some of these will directly impact whether new resources are created within your account or whether existing resources (VPC, KMS, Roles, etc.) will be leveraged.

| Variable   |      Description      |  Default |
|----------|:-------------|------:|
| `AWS_ACCOUNT` | The account number that {{ $params.APPLICATION_NAME }} is being deployed into. Used to disambiguate S3 buckets within a region | - |
| `AWS_REGION` | The region that {{ $params.APPLICATION_NAME }} is being deployed into. This is only needed when you are using an existing VPC or KMS key and `EXISTING_KMS_MASTER_KEY_ARN` or `EXISTING_VPC_ID` is set | - |
| `IDP_ENDPOINT_SSM_PARAM` | If set, {{ $params.APPLICATION_NAME }} will use the value of this parameter as the `OIDC_URL`. During deployment, the value of this parameter will be read from SSM. This value takes precedence over `OIDC_URL` if both are set | - |
| `OIDC_URL` | The OIDC endpoint that will be used for {{ $params.APPLICATION_NAME }} authentication | - |
| `OIDC_CLIENT_NAME` | The OIDC client name that should be used by {{ $params.APPLICATION_NAME }} for authentication | `web-client` |
| `OIDC_REDIRECT_URL` | The redirect URL that should be used after successfully authenticating with the OIDC provider. This will default to the API gateway URL generated by the CDK deployment but can be manually set if you're using custom DNS | `undefined` |
| `OIDC_VERIFY_SSL` | Whether or not calls to the OIDC endpoint specified in the `OIDC_URL` environment variable should validate the server certificate | `True` |
| `OIDC_VERIFY_SIGNATURE` | Whether or not the lambda authorizer should verify the JWT token signature | `True` |
| `ADDITIONAL_LAMBDA_ENVIRONMENT_VARS` | A map of key-value pairs which will be set as environment variables on every {{ $params.APPLICATION_NAME }} lambda | `{}` |
| `SYSTEM_BANNER_TEXT` | The text to display on the system banner displayed at the top and bottom of the {{ $params.APPLICATION_NAME }} web application. If set to a blank string, no banner will be displayed | `` |
| `SYSTEM_BANNER_BACKGROUND_COLOR` | The background color of the system banner if enabled. Supports valid CSS colors including predefined color names, hex values, and RGB values | `black` |
| `SYSTEM_BANNER_TEXT_COLOR` | The color of the text displayed in the system banner if enabled. Supports valid CSS colors including predefined color names, hex values, and RGB values | `white` |
| `RESOURCE_TERMINATION_INTERVAL` | Interval (in minutes) to run the resource termination cleanup lambda | `60` |
| `DATASETS_TABLE_NAME` | DynamoDB table to hold dataset-related metadata | `mlspace-datasets` |
| `PROJECTS_TABLE_NAME` | DynamoDB table to hold project-related metadata | `mlspace-projects` |
| `PROJECT_USERS_TABLE_NAME` | DynamoDB table to hold project membership-related metadata. Including permissions and project/user-specific IAM role data | `mlspace-project-users` |
| `USERS_TABLE_NAME` | DynamoDB table to hold user-related metadata | `mlspace-users` |
| `APP_CONFIGURATION_TABLE_NAME` | DynamoDB table to hold dynamic configuration settings. These are settings that can be modified after the app has been deployed | `mlspace-app-configuration` |
| `CONFIG_BUCKET_NAME` | S3 bucket used to store {{ $params.APPLICATION_NAME }} configuration files (notebook lifecycle configs, notebook params, etc.) | `mlspace-config` |
| `DATA_BUCKET_NAME` | S3 bucket used to store user uploaded dataset files | `mlspace-datasets` |
| `LOGS_BUCKET_NAME` | S3 bucket used to store logs from EMR clusters launched in {{ $params.APPLICATION_NAME }} and, if configured, {{ $params.APPLICATION_NAME }} cloudtrail events | `mlspace-logs` |
| `ACCESS_LOGS_BUCKET_NAME` | S3 bucket which will store access logs if `ENABLE_ACCESS_LOGGING` is `true` | `mlspace-access-logs` |
| `WEBSITE_BUCKET_NAME` | S3 bucket used to store the static {{ $params.APPLICATION_NAME }} website | `mlspace-website` |
| `MLSPACE_LIFECYCLE_CONFIG_NAME` | Name of the default lifecycle config that should be used with {{ $params.APPLICATION_NAME }} notebooks (will be generated as part of the CDK deployment) | `mlspace-notebook-lifecycle-config` |
| `NOTEBOOK_PARAMETERS_FILE_NAME` | Filename of the default notebook parameters that is generated

 as part of the CDK deployment | `mlspace-website` |
| `PERMISSIONS_BOUNDARY_POLICY_NAME` | Name of the managed policy used as a permissions boundary for dynamically created {{ $params.APPLICATION_NAME }} roles | `mlspace-project-user-permission-boundary` |
| `KEY_MANAGER_ROLE_NAME` | Name of the IAM role with permissions to manage the KMS Key. If this property is set, you _do not_ need to set `EXISTING_KMS_MASTER_KEY_ARN`. | - |
| `EXISTING_KMS_MASTER_KEY_ARN` | ARN of existing KMS key to use with {{ $params.APPLICATION_NAME }}. This key should allow the roles associated with the `NOTEBOOK_ROLE_ARN`, `APP_ROLE_ARN`, `SYSTEM_ROLE_ARN`, `ENDPOINT_CONFIG_INSTANCE_CONSTRAINT_POLICY_ARN`, and `JOB_INSTANCE_CONSTRAINT_POLICY_ARN` usage of the key. This value takes precedence over `KEY_MANAGER_ROLE_NAME` if both are set. If this property is set, you _do not_ need to set `KEY_MANAGER_ROLE_NAME` |
| `SYSTEM_TAG` | Tag which will be applied to all {{ $params.APPLICATION_NAME }} resources created with the AWS account to which {{ $params.APPLICATION_NAME }} is deployed | `MLSpace` |
| `IAM_RESOURCE_PREFIX` | Value prepended to {{ $params.APPLICATION_NAME }} dynamic roles and policies when `MANAGE_IAM_ROLES` is set to `true` | `MLSpace` |
| `MANAGE_IAM_ROLES` | This setting determines whether or not {{ $params.APPLICATION_NAME }} will dynamically create unique roles per project/user combinations | `true` |
| `EXISTING_VPC_NAME` | If {{ $params.APPLICATION_NAME }} is being deployed into an existing VPC this should be the name of that VPC (must also set `EXISTING_VPC_ID`) | - |
| `EXISTING_VPC_ID` | If {{ $params.APPLICATION_NAME }} is being deployed into an existing VPC this should be the id of that VPC (must also set `EXISTING_VPC_NAME`) | - |
| `EXISTING_VPC_DEFAULT_SECURITY_GROUP` | If {{ $params.APPLICATION_NAME }} is being deployed into an existing VPC this should be the default security group of that VPC | - |
| `APP_ROLE_ARN` | ARN of an existing IAM role to use for executing the {{ $params.APPLICATION_NAME }} lambdas. This value must be set to an existing role because the default CDK deployment will not create one | - |
| `NOTEBOOK_ROLE_ARN` | ARN of an existing IAM role to associate with all notebooks created in {{ $params.APPLICATION_NAME }}. If using dynamic roles based on project/user combinations, the specific combination role will be used instead. This value must be set to an existing role because the default CDK deployment will not create one | - |
| `SYSTEM_ROLE_ARN` | ARN of an existing IAM role to use for executing the {{ $params.APPLICATION_NAME }} system lambdas. System lambdas are responsible for maintaining the {{ $params.APPLICATION_NAME }} system by cleaning up resources when a project is suspended or deleted, when a user is suspended, or when services are activated/deactivated. | - |
| `ENDPOINT_CONFIG_INSTANCE_CONSTRAINT_POLICY_ARN` | ARN for policy constraining the instance size that can be used when creating Endpoint configurations from a notebook. | - |
| `JOB_INSTANCE_CONSTRAINT_POLICY_ARN` | ARN for policy constraining the instance size that can be used when creating HPO/Training/Transform jobs from a notebook. | - |
| `S3_READER_ROLE_ARN` | ARN of an existing IAM role to use for reading from the static website S3 bucket. If not specified, a new role with the correct privileges will be created | - |
| `EMR_DEFAULT_ROLE_ARN` | Role that will be used as the "ServiceRole" for all EMR clusters | - |
| `EMR_EC2_INSTANCE_ROLE_ARN` | Role that will be used as the "JobFlowRole" and "AutoScalingRole" for all EMR clusters | - |
| `ENABLE_ACCESS_LOGGING` | Whether or not to enable access logging for S3 and APIGW in {{ $params.APPLICATION_NAME }} | `true` |
| `APIGATEWAY_CLOUDWATCH_ROLE_ARN` | If API Gateway access logging is enabled (`ENABLE_ACCESS_LOGGING` is true) then this is the ARN of the role that will be used to push those access logs | - |
| `CREATE_MLSPACE_CLOUDTRAIL_TRAIL` | Whether or not to create an {{ $params.APPLICATION_NAME }} trail within the account | `true` |
| `NEW_USERS_SUSPENDED` | Whether or not new user accounts will be created in a suspended state by default | `true` |
| `ENABLE_TRANSLATE` | Whether or not translate capabilities will be deployed/enabled in {{ $params.APPLICATION_NAME }}. If translate is not available in the region you are deploying to you should set this to `false` | `true` |
| `LAMBDA_RUNTIME` | The lambda runtime to use for {{ $params.APPLICATION_NAME }} lambda functions and layers. This needs to be a python runtime available in the region in which {{ $params.APPLICATION_NAME }} is being deployed | Python 3.11 |
| `LAMBDA_ARCHITECTURE` | The architecture on which to deploy the {{ $params.APPLICATION_NAME }} lambda functions. All lambda layers will also need to be built for the selected architecture. You can do this by ensuring you run the `cdk deploy` command from a machine with the same architecture you're targeting | x86 |

### Production Web App

In addition to updating the necessary parameters in the CDK constants file, you will also need to create a production build of the web application. You can do this by changing to the web application directory (`MLSpace/frontend/`) and running:

```bash
npm run clean && npm install
```

This will generate a production-optimized build of the web application and place the required artifacts in the `build/` directory.

There are no web application specific configuration parameters that need to be set as the configuration will be dynamically generated as part of the CDK deployment based on the variables set there.

## Deploying the CDK Application

Enusre that the required role ARNs (`APP_ROLE_ARN`, `NOTEBOOK_ROLE_ARN`, `SYSTSTEM_ROLE_ARN`, `ENDPOINT_CONFIG_INSTANCE_CONSTRAINT_POLICY_ARN`, `JOB_INSTANCE_CONSTRAINT_POLICY_ARN`), role names (`KEY_MANAGER_ROLE_NAME` if `EXISTING_KMS_MASTER_KEY_ARN` is not set), and `AWS_ACCOUNT` (used to ensure unique S3 bucket names) have been properly set in `lib/constants.ts`.



The {{ $params.APPLICATION_NAME }} application is a standard CDK application and can be deployed just as any CDK application is deployed. From the `MLSpace/deployment/` directory, you can run the following:

```bash
npm install && cdk bootstrap <REPLACE WITH YOUR ACCOUNT NUMBER>/<REPLACE WITH TARGET REGION>
```

Once the account has been bootstrapped, you can deploy the application. (Optionally include `--require-approval never` in the below command if you don't want to confirm changes):

```bash
cdk deploy --all
```<|MERGE_RESOLUTION|>--- conflicted
+++ resolved
@@ -67,18 +67,12 @@
 ### Application Roles
 
 We generally expect customers to use their own roles for the {{ $params.APPLICATION_NAME }} APIGW and lambda execution role as well as for the default notebook role.
-<<<<<<< HEAD
-While customers may scope these roles down based on the guidelines of their own organization, the following can be used to quickly stand up an instance of {{ $params.APPLICATION_NAME }} for demo purposes only. As written these roles and policies should not be used for production usecases.
-
-The policies below include a number of placeholder variables that you'll need to replace. These policies are meant to serve as a starting point and are tightly scoped to the resources {{ $params.APPLICATION_NAME }} expects to use, you can relax these restrictions as necessary or make any additional changes required for your environment.
-=======
 While customers may scope these roles down based on the guidelines of their own organization, the following can be used to quickly stand up
 an instance of {{ $params.APPLICATION_NAME }} for demo purposes only. As written, these roles and policies should not be used for production use cases.
 
 The policies below include a number of placeholder variables that you'll need to replace. These policies are meant to serve as a starting point and are tightly scoped
 to the resources {{ $params.APPLICATION_NAME }} expects to use. You can relax these restrictions as necessary
 or make any additional changes required for your environment.
->>>>>>> ae21f56d
 
 | Variable | Expected Value | Example |
 |----------|----------------|---------|
