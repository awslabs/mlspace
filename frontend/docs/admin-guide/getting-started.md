---
outline: deep
---

# High Level Overview

What is {{ $params.APPLICATION_NAME }}?
<<<<<<< HEAD

- {{ $params.APPLICATION_NAME }} is an auto-provision system that enables users with valid IdP credentials to securely interact with Amazon AI/ML APIs through a custom AWS console-like UI without needing direct access to the AWS console.
=======
- {{ $params.APPLICATION_NAME }} is an auto-provision system that enables users with valid identity provider (IdP) credentials to securely interact with Amazon AI/ML APIs through a custom AWS console-like UI without needing direct access to the AWS console.
>>>>>>> 9f37c44b
- {{ $params.APPLICATION_NAME }} creates secure data science environments and allows users to self organize and collaborate via projects
- {{ $params.APPLICATION_NAME }} allows the creation of Notebooks instances (traditionally backed by AWS Sagemaker) which are machine learning optimized compute instances to conduct analysis and experimentation. For big data and compute intensive workloads these instances can also be attached to AWS EMR clusters.

What makes {{ $params.APPLICATION_NAME }} different than AWS SageMaker?

- AuthN/AuthZ is delegated to the owning organizations OpenID Connect (OIDC) compatible IdP
- Dynamic policies are generated for each user and project enforcing data access restriction based on S3 naming convention within the datasets bucket
- When a user is assigned to a project a dynamic role is created that contains the user policy, the project policy, and a default policy to restrict both the data the user’s notebook and jobs can access as well as the actions they can take.
- {{ $params.APPLICATION_NAME }} also adds the concept of projects to allow easy collaboration across users with common datasets.
- Users can easily upload, manage, and share data sets for use in their AI/ML workloads.

How is access to SageMaker resources controlled?

- All {{ $params.APPLICATION_NAME }} resources are tagged with the associated project and user (as well as a “system” tag associating them with {{ $params.APPLICATION_NAME }} in general)
- These tags are used to determine which users have access to a given resource as well as which action they can take against a given resource
- **NOTE** Currently when creating resources within a jupyter notebook users will need to manually tag their resources to ensure they can view/edit them from within the {{ $params.APPLICATION_NAME }} UI. Examples of this are provided within the example notebooks.

## Repository Structure

The {{ $params.APPLICATION_NAME }} repository consists of 2 directories which correspond to specific pieces of the application: `backend` and `frontend`.

### Deployment

The top level directory contains the CDK code necessary for deploying {{ $params.APPLICATION_NAME }} within an AWS account. Components are broken out logically into stacks. Some stack are unnecessary depending on the particular deployment environment.

- **RestAPIStack** (`lib/stacks/api/restApi.ts`) This is the primary API Gateway (APIGW) stack. It includes a number of nested stacks for api resources grouped by functionality. In addition to the APIGW this stack is also responsible for deploying all of the backing lambdas and the lambda authorizer. This stack also deploys the static website resources including the dynamically generated website config file which contains the APIGW endpoint and IdP settings.
- **CoreStack** (`lib/stacks/infra/core.ts`) This stack creates the required DynamoDB (DDB) tables and S3 buckets. It also sets up the S3 Event Notification lambda which monitors the dataset bucket and creates new datasets when files are uploaded. The dynamically generate notebook-params file is also generated and deployed as part of this stack as well as all other “config” resources (all files in lib/resources/config/). Lastly sample notebooks and data is also deployed as part of this stack.
- **SagemakerStack** (`lib/stacks/infra/sagemaker.ts`) This stack creates the default lifecycle configuration used for {{ $params.APPLICATION_NAME }} notebooks. The onStart and onCreate scripts are based on the templates that exist in `lib/resources/sagemaker/`.
- **IAMStack** (`lib/stacks/iam.ts`) This stack will apply {{ $params.APPLICATION_NAME }} specific restrictions to the provided notebook role and depending on whether or not dynamic role management is enabled it will restrict S3 access as well. It also creates an S3 reader role to allow APIGW to access the static website assets bucket.
- **KMSStack** (`lib/stacks/kms.ts`) This stack creates a KMS key for encrypting {{ $params.APPLICATION_NAME }} S3 bucket contents and provides access to necessary key operations to the notebook role.
- **VPCStack** (`lib/stacks/vpc.ts`) This stack will create a basic VPC with a public and private subnet for use by {{ $params.APPLICATION_NAME }}. It is expected that {{ $params.APPLICATION_NAME }} will typically be deployed into an existing VPC but depending on the deployment this stack may be needed (or may just need additional customization)

Other notable files within the deployment directory:

- `lib/constants.ts` If you need to make environment specific customizations all changes should be made in this file (advanced configurations may require additional changes). This file contains default values for things like bucket names, config file names, ddb table names, OIDC configuration settings, system banner settings, default role arns, and VPC data. This file is prepopulated with default values that will work for standing up a complete end to end demo in a commercial AWS partition. Values from this file are used across stacks so that you’ll only need to make changes once. Depending on which values are set some stacks may or may not get deployed for example setting the VPC id, name, and default security group will skip the VPC stack. For additional details on each of the available parameters consult the README.md file
- `lib/resources/*` The resources directory contains various config files and templates that are used for the application and may need to be customized based on specific customer requirements. The files here are typically pushed to S3 by various stacks via BucketDeployment constructs.

### Backend

The backend directory contains all of the {{ $params.APPLICATION_NAME }} lambdas as well as the corresponding unit tests. In general the lambda handlers are grouped by functionality into a single parent lambda ie all CRUD operations for project are in `src/ml_space_lambda/project/lambda_functions.py`. Common functionality (decorators, config helpers, dynamic role management, etc) is included in the `utils/` directory. All interaction with the backing datastore (DDB in the current iteration) is handled by through the data access layer (`src/ml_space_lambda/data_access_objects/`). None of the lambdas read/write directly from the data store and instead leverage the data access layer for those interactions. This allows for easier unit testing as well as the ability to swap out the data layer should it be required.

All APIGW lambda handlers use the `“`@api_wrapper`”` decorator which handles logging the request parameters, generating the appropriate HTML response with required CORS headers, logging any errors with stacktraces, wrapping errors in an appropriate HTML response (400 unless it’s a boto exception with a HTTPStatusCode). The authorizer and s3 event notification lambda leverage similar wrappers to ensure we have uniform logging across the application. By default HTTP response have the following headers:

```json
{
    "Access-Control-Allow-Origin": "*",
    "Content-Type": "application/json",
    "Cache-Control": "no-store, no-cache",
    "Pragma": "no-cache",
    "Strict-Transport-Security": "max-age:47304000; includeSubDomains",
    "X-Content-Type-Options": "nosniff",
    "X-Frame-Options": "DENY",
}
```

Depending on the deployment environment these headers may need to be change and can be edited in `src/ml_space_lambda/utils/common_functions.py`.

When using dynamic role management, the default user and project policy templates are currently embedded in `src/ml_space_lambda/utils/iam_manager.p`y. These templates may need to be tweaked for specific deployment environments. There are a number of place holder variables that will be automatically replaced at runtime including `$PARTITION`, `$BUCKET_NAME`, `$PROJECT_NAME`, and `$USER_NAME`. {{ $params.APPLICATION_NAME }} will create 1 policy per project and 1 policy per user. When a user is added to a project a single role will be created that has both the user policy and project policy attached (as well as a base policy). The role will be removed when the project is suspended or deleted, the project policy will be removed when the project is deleted, and the user policy will be deleted if the user is deleted. Removing a single user from a project will not impact the project or user policies.

Unit tests for all lambdas can be found in the `test/` directory which each subdirectory corresponding to a folder in `src/ml_space_lambda`. Unlike the lambdas, tests are generally broken out into individual files for each individual lambda handler ie `test_create_project.py`, `test_delete_project.py`, `test_get_project.py`. Tests leverage mock, moto, and pytest depending on what exactly is being tested. The private/public key pair in `test/authorizer/` are solely for testing authorization token signature validation and are not intended to be used to secure anything in a production application. As of the current release {{ $params.APPLICATION_NAME }} has 97% code coverage for the lambdas, the tests can be executed and a coverage report can be generated by running the following command:

```bash
pytest -s -v --html=test-reports/report.html \
    --self-contained-html \
    --cov=ml_space_lambda \
    --cov-report=xml:coverage.xml \
    --junitxml=test-reports/junit.xml \
    --log-file=test-reports/logs.txt \
    test
```

The current deployment method is to deploy the entire codebase to each lambda as opposed to limiting what is deployed to just the code needed by that lambda. Switching to only deploy the necessary code (and moving common objects to a layer) would be a small change but given the existing small codebase and the ease in debugging afforded by including the entire code base the decision was made to not optimize for code size at this time.

### Frontend

The {{ $params.APPLICATION_NAME }} web application is a react redux based typescript application. Code is generally grouped by functionality in the `entities/` or `modules/` directories depending on whether or not the code is related to {{ $params.APPLICATION_NAME }} resources or is a generic component. The package.json file defines a number of scripts that can be used to execute tests, create a production optimized build, or run the app in development mode. When running in development mode you’ll need to set the values in publc/env.js based on the target environment (in production deployments this file is generated dynamically via CDK).

The frontend leverages a number of open source libraries to both speed up development as well as reinforce best practices. The UI is built around [CloudScape](https://cloudscape.design/), an open source component library developed by AWS that aims to assist in building accessible user interfaces that share a similar UX with the AWS console. In order to seamlessly integrate with spec compliant OIDC providers `react-oidc-context` is used. This library handles the PKCE authentication flow as well as periodic token refreshing. _Eslint_, and _Husky_ are used to enforce common coding standards, consistent styling, and best practices throughout the codebase.

## Architecture

![{{ $params.APPLICATION_NAME }} Architecture diagram](../img/getting-started/arch.png)

### DynamoDB

There are 7 DynamoDB tables used to persist various types of metadata for {{ $params.APPLICATION_NAME }}.

#### Users Table

The users table contains user metadata pulled from the IdP as well as additional metadata used by {{ $params.APPLICATION_NAME }}. The partition key is `username`.

|Attribute|Type|Description|
|--|--|--|
| username | String| Pulled from IdP “preferred_username”. This is treated as a unique identifier for each user. |
| displayName | String| Pulled from IdP “name”. This is assumed to be a friendly display name which is used in the various places in the UI. |
| email | String| Pulled from IdP “email”. This could be the same as username, while it’s displayed in the UI there is no default capabilities which email users. |
| suspended | Boolean| Whether or not the user is currently suspended from the system. Suspended users are unable to launch resources or login to the system. |
| lastLogin | Number| Timestamp of the last time a user logged into the system. |
| permissions | List| Array of the system level permissions a user has in {{ $params.APPLICATION_NAME }}. Currently the only system level permission available to users is “ADMIN”. **NOTE** Permissions are not pulled from the IdP. |
| createdAt | Number| Timestamp of when the user account was created in {{ $params.APPLICATION_NAME }} (initial login when using default configuration) |

#### Projects Table

The projects table contains project level metadata such as project name, description, creation date, the creator of the project, and whether or not the project is currently suspended. The partition key is `name`.

|Attribute|Type|Description|
|--|--|--|
| name | String | Display name for the project. This is treated as a unique identifier for each project.|
| description | String | Text describing the project. This is displayed in the UI to help users identify a project and the potential use cases associated with that project.|
| createdBy | String | The username of the user who initially created the project.|
| suspended | Boolean | Whether or not the project is currently suspended from the system. Suspended projects retain resources but those resources will only exist in a stopped/suspended state.|
| lastUpdatedAt | Number | Timestamp of the last time the project was updated. Currently this is only changed when a user modifies the project description.|
| createdAt | Number | Timestamp of when the project was created in {{ $params.APPLICATION_NAME }}.|

#### Project Users Table

The projects users table serves as a mapping table between projects and users. Additionally it contains the permissions which a particular user has on the corresponding project and assuming dynamic roles are enabled the role ARN of the unique project user role. The partition key is `project` and the sort key is `user`. There is a Keys Only projection global secondary index (GSI) for reverse lookup with a partition key of `user` and a sort key of `project`.

|Attribute|Type|Description|
|--|--|--|
| project | String | Unique identifier of the project a particular record pertains to.|
| user | String | Unique identifier of the user a particular record pertains to. |
| permissions | List | Array of the project level permissions a user has for the associated project. Currently the only relevant project level permission is “MO” which is “ownership” level permissions. “CO” or collaborator is also supported as a legacy permission but does not currently have any significance.|
| role | String | ARN of the dynamic project user role for a particular record. If dynamic roles are disabled this attribute will be an empty string.|

#### Datasets Table

The datasets table contains metadata for datasets in {{ $params.APPLICATION_NAME }}. This data is populated from the S3 object tags on items in the “mlspace-data” bucket. The partition key is `scope` and the sort key is `name`. There is a Keys Only project GSI for reverse lookups with a partition key of `name` and a sort key of `scope``.

|Attribute|Type|Description|
|--|--|--|
| name | String | User specified name associated with a dataset.|
| scope | String | Scope will depend on type. If it’s a global dataset then scope will also be “global”. If the type of dataset is “project” then scope will be the project name. If the type of dataset is “private” then scope will be the username.|
| type | String | Can be “global” which means that all {{ $params.APPLICATION_NAME }} users can access the data, “project” which means that only members in the same project creating/using resources in that project can access the data, or “private” meaning that only the user who created the dataset can access the data |
| description | String | User provided description for the files contained within the dataset.|
| location | String | The S3 uri of the dataset.|
| createdBy | String | Unique identifier of the user who created the dataset|
| createdAt | Number | Timestamp of when the dataset was created in {{ $params.APPLICATION_NAME }} (based on timestamp of object detection of)|
| lastUpdatedAt | Number | Timestamp of when the dataset metadata was last updated in {{ $params.APPLICATION_NAME }} |

#### Resource Schedule Table

The resource schedule table contains metadata for terminating and pausing resources in {{ $params.APPLICATION_NAME }}. This
data is populated when a project is configured with resource termination and resources are created within
that project. The partition key is `resourceId` and the sort key is `resourceType`.

|Attribute|Type|Description|
|--|--|--|
| resourceId | String | The unique identifier for the resource, usually name. |
| resourceType | String | The type of resource to be acted upon. |
| project | String | The project the resource is associated with. |
| terminationTime | Number | Timestamp of when the resource should be paused or terminated. |

#### Resource Metadata Table

The resource schedule table contains metadata for terminating and pausing resources in {{ $params.APPLICATION_NAME }}. This
data is populated when a project is configured with resource termination and resources are created within
that project. The partition key is `resourceType` and the sort key is `resourceid`. There is are two local secondary indexs, one with a sort key of `project` and the other with a sort key of `user`.

|Attribute|Type|Description|
|--|--|--|
| resourceType | String | The type of resource to be acted upon. |
| resourceId | String | The unique identifier for the resource, usually name. |
| metadata | Map | Metadata associated with the resource such as current status, last updated timestamp, etc. |
| project | String | The project the resource is associated with. |
| user | String | The user who created the resource. |

#### Application Configuration Table

The app config table contains dynamic configuration settings for {{ $params.APPLICATION_NAME }}. The table is populated with default values the first time it is deployed, and then admins can modify the dynamic configurations for {{ $params.APPLICATION_NAME }} by navigating to the `configuration` page accessible only to admins.

|Attribute|Type|Description|
|--|--|--|
| configScope | String | Determines the scope of the configuration. Currently the only scope supported is 'global', which means it has an effect over the entire application. |
| versionId | Number | The version ID of this configuration. Starts at 0 and increments with each update to the config. Configs are never overwritten or deleted so they are always around for rollbacks and auditing. |
| changedBy | String | The user who made an update to the config. |
| changeReason | String | The user-provided reason for changing the config. |
| configuration | Map | Configuration settings such as active/inactive services, system banner, allowed instance types, and more. |
| createdAt | Number | Epoch in seconds for when the config was created. |

### S3

{{ $params.APPLICATION_NAME }} creates and leverages 4 AWS S3 buckets. These buckets are used to store logs, system data, static website assets, and user generated data. By default each bucket name has the AWS account id prepended to ensure uniqueness within the partition.

| Bucket Name | Purpose | Access |
|--|--|--|
| mlspace-access-logs | If access logging is enabled this bucket will contain all S3 bucket access logs as well as API Gateway access logs | No external access by default |
| mlspace-logs | This bucket contains log exports generated by users of {{ $params.APPLICATION_NAME }}. | Access is given to the {{ $params.APPLICATION_NAME }} app role which then generates presigned S3 URLs for downstream users. |
| mlspace-config | Contains dynamic configuration files generated by CDK at deploy time which are used by the {{ $params.APPLICATION_NAME }} app. This includes the default notebook lifecycle configuration, default notebook parameters file, etc. | Access is given to the {{ $params.APPLICATION_NAME }} app role. Users do not have direct access but in some cases (notebook params file) the lambdas may expose the data directly to users. |
| mlspace-website | Contains static assets used for the {{ $params.APPLICATION_NAME }} web application. | Access is only given to the {{ $params.APPLICATION_NAME }} app role. These assets are proxied by API gateway to end users. |
| mlspace-data | Contains user generated “datasets”. As well as global sample data such as sample notebooks. | Access is managed at a prefix level. Data within “global” folders is readable by all {{ $params.APPLICATION_NAME }} roles. Data within “project” and “private” folders has read/write access restricted to the associated roles. |

### API Gateway

The core of the {{ $params.APPLICATION_NAME }} application is an API Gateway backed by a set of lambdas which provide direct integration with the AWS AI/ML APIs, DynamoDB, and S3. Access to API Gateway and the various resources is managed by a custom lambda authorizer. This “mls-lambda-authorizer” will reach out to the external IdP to verify the authorization token signature and assuming it’s valid and not expired will gate access to the various resources according to the AuthZ logic in the lambda.

## Security Considerations

### Best Practices & Design Principles

Listed below are security best practices and design principles implemented by the {{ $params.APPLICATION_NAME }} application.

- Private Network Connectivity
  - All SageMaker components (notebooks, training and hosting instances) should be deployed in and accessed over a private network within the customer’s VPC
  - All traffic to S3 should be over VPC endpoints
  - Configure Interface VPC Endpoints for all other services the Notebook may need (where supported)
- Authentication & Authorization
  - Access to Jupyter requires IAM authentication and authorization
  - Each data scientist should be provided their own SageMaker Notebook (no multi-tenancy)
  - Explicitly deny actions using condition keys to enforce security best practices
    - **Condition Key Examples**: VpcSubnets, VpcSecurityGroupIds, VolumeKmsKey, RequestTag, DirectInternetAccess (must be disabled), RootAccess (must be disabled)
  - Optionally provision unique IAM roles per user/project combination to authorize activity from the UI and SageMaker notebook instances
  - {{ $params.APPLICATION_NAME }} application supplements IAM roles/policies to decide what resources are visible in the UI based on project membership
  - Utilize mandatory resource tags (e.g. Project and User) to authorize access and attribute costs
  - Prioritize use of native access controls
- Data Protection
  - All data at rest on Amazon S3 and on the Notebook should be encrypted with KMS Customer Managed Keys (CMK)
  - Leverage S3 Default Encryption option with KMS CMK
  - Encrypt EBS volumes with KMS CMK
  - All data in transit including traffic between SageMaker instances must be encrypted in transit
- Audit & Monitoring
  - Amazon SageMaker API calls are logged in AWS CloudTrail for reference by security stakeholders
  - User attribution for events in AWS CloudTrail are available based on the IAM role
  - CloudTrail Amazon S3 data events should be enabled for S3 data and model artifacts auditing
  - Amazon SageMaker notebooks log to Amazon CloudWatch Logs
  - Amazon SageMaker training jobs and hosted models log to Amazon CloudWatch Logs
  - Users can view and download Amazon CloudWatch logs through the {{ $params.APPLICATION_NAME }} UI

### Overview of Best Practices

**Enable encryption on the S3 buckets that store the model artifacts and data**

- The data bucket created during deployment has server-side encryption using AWS KMS CMKs (SSE-KMS) set by default.

**Pass a KMS CMK to SageMaker notebooks, training jobs, hyperparameter tuning jobs, batch transform jobs, and endpoints to encrypt the attached machine learning storage volume**

- The following API calls are explicitly denied by IAM policy if they do not include a VolumeKmsKey:
  - CreateHyperParameterTuningJob
  - CreateProcessingJob
  - CreateTrainingJob
  - CreateTransformJob
  - CreateNotebookInstance
  - CreateEndpointConfig
- Each corresponding {{ $params.APPLICATION_NAME }} API includes the KMS CMK in the Boto3 request to SageMaker

**Use SageMaker-specific condition keys in your identity-based policies to:**

- Allow the creation of SageMaker resources
  - There are explicit denies for SageMaker API create requests that don’t include the following parameters:
    - CreateHyperParameterTuningJob
      - Tags (project/user), VpcSubnets, VpcSecurityGroupIds, VolumeKmsKey
    - CreateModel
      - Tags (project/user), VpcSubnets, and VpcSecurityGroupIds
    - CreateProcessingJob
      - Tags (project/user), VpcSubnets, VpcSecurityGroupIds, VolumeKmsKey
    - CreateTrainingJob
      - Tags (project/user), VpcSubnets, VpcSecurityGroupIds, VolumeKmsKey
    - CreateTransformJob
      - Tags (project/user), VolumeKmsKey
    - CreateEndpointConfig
      - Tags (project/user), VolumeKmsKey
    - CreateEndpoint
      - Tags (project/user)
- Restrict training jobs to a VPC
  - CreateTrainingJob requests that do not include VpcSubnets and VpcSecurityGroupIds parameters are explicitly denied which enforces the attachment of compute resources to a customer-managed VPC.
- Enforce encryption of input data when creating training, tuning, and labeling jobs
  - The data bucket created during {{ $params.APPLICATION_NAME }} deployment has server-side encryption using AWS KMS CMKs (SSE-KMS) set by default. As a result, input data provided to SageMaker is encrypted at rest prior to being loaded on to an encrypted EBS volume attached to the compute instance.
  - CreateNotebookInstance requests made by the {{ $params.APPLICATION_NAME }} application are explicitly denied by IAM policy if they do not include a VolumeKmsKey which ensures input data from the notebook instance is encrypted.
- Enforce encryption of Notebook instance storage volumes
  - CreateNotebookInstance requests made by the {{ $params.APPLICATION_NAME }} application are explicitly denied by IAM policy if they do not include a VolumeKmsKey
- Enforce disabling of “Internet” access and root access when creating notebook instances
  - CreateNotebookInstance requests made by the {{ $params.APPLICATION_NAME }} application are explicitly denied by IAM policy if 'sagemaker:DirectInternetAccess' or 'sagemaker:RootAccess' are set to enabled.
- Restrict access to SageMaker API and runtime to calls within your VPC
  - **This restriction is not currently enforced via IAM policy.** However, the system architecture currently satisfies this requirement. The {{ $params.APPLICATION_NAME }} application is driven by AWS Lambda functions which are all attached to a customer-managed VPC. SageMaker notebook instances must also be attached to a customer-managed VPC, per IAM policy, and effectively interact with Amazon SageMaker from within that VPC.

**Use Interface VPC Endpoints (where supported)**

- CDK deployment includes a VPC endpoints stack which provisions the SageMaker API, runtime, and notebook interface VPC endpoints that are utilized by the {{ $params.APPLICATION_NAME }} application and SageMaker notebook instances.

## Dynamic IAM Roles

When users log into their SageMaker notebook instances, permissions to AWS resources and APIs are managed by the execution role associated with the instance. The creation of AWS Identity & Access Management (IAM) roles within an account is typically managed by a separate organizational process that requires manual review. Since the {{ $params.APPLICATION_NAME }} application’s goal is to provide users a frictionless mechanism to self-organize and create projects for collaboration, the turnaround time for role creation is a limiting factor. The use of coarse-grained policies to reduce the number of roles required to manage the {{ $params.APPLICATION_NAME }} environment limits the ability to isolate project resource access to only the authorized {{ $params.APPLICATION_NAME }} users when requests originate from a SageMaker notebook instance. IdP credentials cannot be stored directly on the notebook instances for a number of reasons including security concerns. The “identity” of the notebook becomes obfuscated if a common IAM role is implemented across the user community. Additionally, users require integration with external systems to access data, code repositories, and software libraries relevant for their ML use cases which further increases the need for more granular access controls.

{{ $params.APPLICATION_NAME }} optionally (enabled by default and **STRONGLY** recommended) implements dynamic role creation. These dynamically generated IAM roles and policies are attached to SageMaker notebook instances created by {{ $params.APPLICATION_NAME }} users. {{ $params.APPLICATION_NAME }} will creates a unique IAM role per user/project combination and attaches a standardized set of IAM policies that limit the scope of SageMaker API and data access to match the project and user the notebook instance is associated with. These unique roles enable strict enforcement and compartmentalization of private and project datasets so that users who shouldn’t have access to data do not. However if dynamic role management is not enabled all data in the “mlspace-data” bucket will be accessible to all users of MLSpace even if the dataset is “private” or “project” scoped. Roles are created or deleted when a user is added/removed from a project  and the resulting IAM role is attached to any notebooks created with that same project/user combination. These roles are also used for any SageMaker APIs (e.g. CreateTrainingJob and CreateModel) initiated from the MLSpace UI that require an execution role to be provided.<|MERGE_RESOLUTION|>--- conflicted
+++ resolved
@@ -5,12 +5,8 @@
 # High Level Overview
 
 What is {{ $params.APPLICATION_NAME }}?
-<<<<<<< HEAD
-
-- {{ $params.APPLICATION_NAME }} is an auto-provision system that enables users with valid IdP credentials to securely interact with Amazon AI/ML APIs through a custom AWS console-like UI without needing direct access to the AWS console.
-=======
+
 - {{ $params.APPLICATION_NAME }} is an auto-provision system that enables users with valid identity provider (IdP) credentials to securely interact with Amazon AI/ML APIs through a custom AWS console-like UI without needing direct access to the AWS console.
->>>>>>> 9f37c44b
 - {{ $params.APPLICATION_NAME }} creates secure data science environments and allows users to self organize and collaborate via projects
 - {{ $params.APPLICATION_NAME }} allows the creation of Notebooks instances (traditionally backed by AWS Sagemaker) which are machine learning optimized compute instances to conduct analysis and experimentation. For big data and compute intensive workloads these instances can also be attached to AWS EMR clusters.
 
