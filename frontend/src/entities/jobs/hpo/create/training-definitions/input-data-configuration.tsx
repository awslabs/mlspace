/**
  Copyright Amazon.com, Inc. or its affiliates. All Rights Reserved.

  Licensed under the Apache License, Version 2.0 (the "License").
  You may not use this file except in compliance with the License.
  You may obtain a copy of the License at

      http://www.apache.org/licenses/LICENSE-2.0

  Unless required by applicable law or agreed to in writing, software
  distributed under the License is distributed on an "AS IS" BASIS,
  WITHOUT WARRANTIES OR CONDITIONS OF ANY KIND, either express or implied.
  See the License for the specific language governing permissions and
  limitations under the License.
*/

import React, { useEffect } from 'react';
import { FormProps } from '../../../form-props';
import {
    CompressionType,
    DatasetExtension,
    InputDataConfig,
    InputDataConfigurationInputMode,
    RecordWrapperType,
    S3DataDistributionType,
    S3DataType,
} from '../../hpo-job.model';
import {
    Button,
    Container,
    ExpandableSection,
    FormField,
    Grid,
    Header,
    Input,
    Select,
    SpaceBetween,
} from '@cloudscape-design/components';
import { prefixedSetFields, prefixedTouchFields } from '../../../../../shared/validation';
import Condition from '../../../../../modules/condition';
import { enumToOptions } from '../../../../../shared/util/enum-utils';
import { createInputDataConfig } from '../../../create.functions';
import DatasetResourceSelector from '../../../../../modules/dataset/dataset-selector';
import { datasetFromS3Uri } from '../../../../../shared/util/dataset-utils';
import { DatasetResourceSelectorSelectableItems } from '../../../../../modules/dataset/dataset-selector.types';

export type InputDataConfigurationProps = FormProps<(InputDataConfig & DatasetExtension)[]>;

export function InputDataConfiguration (props: InputDataConfigurationProps) {
    const { item, setFields, touchFields, formErrors } = props;

    return (
        <Container header={<Header>Input data configuration</Header>}>
            <Header variant='h3'>Channels</Header>
            <SpaceBetween direction='vertical' size='s'>
                {item.map((inputDataConfig, index) => {
                    const channelName = `Channel ${index + 1}: ${item[index].ChannelName}`;
                    return (
                        <ExpandableSection
                            key={`channel-${index}`}
                            defaultExpanded={true}
                            headerText={channelName}
                            headingTagOverride='h4'
                        >
                            <SpaceBetween direction='vertical' size='s'>
                                <Channel
                                    item={inputDataConfig}
                                    setFields={prefixedSetFields(
                                        `InputDataConfig[${index}]`,
                                        setFields
                                    )}
                                    touchFields={prefixedTouchFields(
                                        `InputDataConfig[${index}]`,
                                        touchFields
                                    )}
                                    formErrors={formErrors?.InputDataConfig?.[index]}
                                />

                                <Condition condition={item.length > 0}>
                                    <Button
                                        variant='normal'
                                        iconName='close'
                                        onClick={() => {
                                            setFields({
                                                InputDataConfig: item.filter(
                                                    (element) => element !== inputDataConfig
                                                ),
                                            });
                                        }}
                                    >
                                        Remove {`"${channelName}"`}
                                    </Button>
                                </Condition>
                            </SpaceBetween>
                        </ExpandableSection>
                    );
                })}

                <Condition condition={item.length < 20}>
                    <SpaceBetween direction='vertical' size='s'>
                        <hr />

                        <Button
                            variant='normal'
                            iconName='add-plus'
                            onClick={() => {
                                setFields({ InputDataConfig: [...item, createInputDataConfig()] });
                            }}
                        >
                            Add Channel
                        </Button>
                    </SpaceBetween>
                </Condition>
            </SpaceBetween>
        </Container>
    );
}

export type ChannelProps = FormProps<InputDataConfig & DatasetExtension>;
export function Channel (props: ChannelProps) {
    // This setFields is prefixed to reference the input configuration for this channel
    const { item, setFields, touchFields, formErrors } = props;

    // When the InputDataConfig is loaded, check if there is existing path information
    useEffect(() => {
        // Sets input dataset information when there is no dataset information
        if (!item.Dataset && item.DataSource?.S3DataSource?.S3Uri) {
            setFields({Dataset: datasetFromS3Uri(item.DataSource.S3DataSource.S3Uri)});
        }

        // Running on initial render and don't want to update with dependencies
        // eslint-disable-next-line react-hooks/exhaustive-deps
    }, []);

    /**
     * InputDataConfig Field to Property Mappings
     * Channel name = .ChannelName
     * Input mode = .InputMode
     * Content type - optional = .ContentType
     * Compression type - .CompressionType
     * Record wrapper - .RecordWrapperType
     * Data source - N/A (only S3 option currently)
     * Data access type - .Dataset.Type (overrides current dataset when changed)
     * S3 data type - .DataSource.S3DataSource.S3DataType
     * S3 data distribution type - DataSource.S3DataSource.S3DataDistributionType
     * S3 location -
     *  .Dataset.Type
     *  .Dataset.Name
     *  .Dataset.Location
     * Files -
     *   .Dataset.Location
     *   .DataSource.S3DataSource.S3Uri
     */

    let selectableItemsTypes: DatasetResourceSelectorSelectableItems[] = ['prefixes', 'objects'];
    switch (item.DataSource.S3DataSource?.S3DataType) {
        case S3DataType.S3Prefix:
            selectableItemsTypes = ['prefixes'];
            break;
        case S3DataType.ManifestFile:
        case S3DataType.AugmentedManifestFile:
            selectableItemsTypes = ['objects'];    
    }

    return (
        <SpaceBetween direction='vertical' size='m'>
            <Grid
                gridDefinition={[
                    { colspan: { default: 12, xxs: 4 } },
                    { colspan: { default: 12, xxs: 4 } },
                ]}
            >
                <FormField label='Channel name' errorText={formErrors?.ChannelName}>
                    <Input
                        autoFocus
                        value={item.ChannelName}
                        onChange={(event) => setFields({ ChannelName: event.detail.value })}
                        onBlur={() => touchFields(['ChannelName'])}
                    />
                </FormField>
                <FormField label={<>Input mode - <em>optional</em></>}>
                    <Select
                        selectedOption={{ value: item.InputMode }}
                        options={enumToOptions(InputDataConfigurationInputMode)}
                        onChange={(event) => {
                            setFields({ InputMode: event.detail.selectedOption.value });
                            touchFields(['InputMode']);
                        }}
                    />
                </FormField>
            </Grid>
            <FormField
                label='Content type - optional'
                description={
                    <div>
                        <span>Choose one of the formats below</span>
                        <ul style={{ marginTop: 4, paddingLeft: 16 }}>
                            <li>application/x-recordio-protobuf</li>
                            <li>text/csv</li>
                            <li>text/csv;label_size=&#123;Number of label columns&#125;</li>
                        </ul>
                    </div>
                }
            >
                <Input
                    value={item.ContentType}
                    onChange={(event) => setFields({ ContentType: event.detail.value })}
                    onBlur={() => touchFields(['ContentType'])}
                />
            </FormField>
            <Grid
                gridDefinition={[
                    { colspan: { default: 12, xxs: 4 } },
                    { colspan: { default: 12, xxs: 4 } },
                ]}
            >
                <FormField label='Compression type'>
                    <Select
                        selectedOption={{ value: item.CompressionType }}
                        options={enumToOptions(CompressionType)}
                        onChange={(event) => {
                            setFields({ CompressionType: event.detail.selectedOption.value });
                            touchFields(['CompressionType']);
                        }}
                    />
                </FormField>
                <FormField label='Record wrapper'>
                    <Select
                        selectedOption={{ value: item.RecordWrapperType }}
                        options={enumToOptions(RecordWrapperType)}
                        onChange={(event) => {
                            setFields({ RecordWrapperType: event.detail.selectedOption.value });
                            touchFields(['RecordWrapperType']);
                        }}
                    />
                </FormField>
            </Grid>
            <Grid
                gridDefinition={[
                    { colspan: { default: 12, xxs: 4 } },
                    { colspan: { default: 12, xxs: 4 } },
                ]}
            >
                <FormField label='S3 data type'>
                    <Select
                        selectedOption={{ value: item.DataSource.S3DataSource?.S3DataType }}
                        options={enumToOptions(S3DataType)}
                        onChange={(event) => {
                            setFields({
                                'DataSource.S3DataSource.S3DataType':
                                    event.detail.selectedOption.value,
                            });
                            touchFields(['DataSource.S3DataSource.S3DataType']);
                        }}
                    />
                </FormField>
                <FormField label='S3 data distribution type'>
                    <Select
                        selectedOption={{
                            value: item.DataSource.S3DataSource?.S3DataDistributionType,
                        }}
                        options={enumToOptions(S3DataDistributionType)}
                        onChange={(event) => {
                            setFields({
                                'DataSource.S3DataSource.S3DataDistributionType':
                                    event.detail.selectedOption.value,
                            });
                            touchFields(['DataSource.S3DataSource.S3DataDistributionType']);
                        }}
                    />
                </FormField>
            </Grid>
            <DatasetResourceSelector
                fieldLabel={'S3 Location'}
<<<<<<< HEAD
                selectableItemsTypes={['objects','prefixes']}
=======
                selectableItemsTypes={selectableItemsTypes}
>>>>>>> 1d8cf694
                onChange={({detail}) => {
                    setFields({
                        'DataSource.S3DataSource.S3Uri': detail.resource,
                    });
                }}
                inputOnBlur={() => {
                    touchFields(['DataSource.S3DataSource.S3Uri']);
                }}
                inputInvalid={!!formErrors?.DataSource?.S3DataSource?.S3Uri}
                fieldErrorText={formErrors?.DataSource?.S3DataSource?.S3Uri}
                resource={item.DataSource.S3DataSource?.S3Uri ?? ''}
                alertOnEmpty={true}
            />
        </SpaceBetween>
    );
}<|MERGE_RESOLUTION|>--- conflicted
+++ resolved
@@ -272,11 +272,7 @@
             </Grid>
             <DatasetResourceSelector
                 fieldLabel={'S3 Location'}
-<<<<<<< HEAD
-                selectableItemsTypes={['objects','prefixes']}
-=======
                 selectableItemsTypes={selectableItemsTypes}
->>>>>>> 1d8cf694
                 onChange={({detail}) => {
                     setFields({
                         'DataSource.S3DataSource.S3Uri': detail.resource,
