--- conflicted
+++ resolved
@@ -84,15 +84,9 @@
     }, [dispatch, projectName, trainingJobName]);
 
     // Refresh data in the background to keep state fresh
-<<<<<<< HEAD
     const isBackgroundRefreshing = useBackgroundRefresh(async () => {
         await dispatch(describeTrainingJob(String(trainingJobName)));
-    }, [dispatch], (trainingJob.TrainingJobStatus !== JobStatus.Failed && trainingJob.TrainingJobStatus !== JobStatus.Completed));
-=======
-    const isBackgroundRefreshing = useBackgroundRefresh(() => {
-        dispatch(describeTrainingJob(String(trainingJobName)));
     }, [dispatch, trainingJob.TrainingJobStatus], (trainingJob.TrainingJobStatus !== JobStatus.Failed && trainingJob.TrainingJobStatus !== JobStatus.Completed));
->>>>>>> cf90c0c3
 
     return (
         <ContentLayout header={<Header variant='h1'>{trainingJobName}</Header>}>
