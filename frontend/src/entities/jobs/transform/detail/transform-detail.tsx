/**
  Copyright Amazon.com, Inc. or its affiliates. All Rights Reserved.

  Licensed under the Apache License, Version 2.0 (the "License").
  You may not use this file except in compliance with the License.
  You may obtain a copy of the License at

      http://www.apache.org/licenses/LICENSE-2.0

  Unless required by applicable law or agreed to in writing, software
  distributed under the License is distributed on an "AS IS" BASIS,
  WITHOUT WARRANTIES OR CONDITIONS OF ANY KIND, either express or implied.
  See the License for the specific language governing permissions and
  limitations under the License.
*/

import React, { ReactNode, useEffect, useState } from 'react';
import {
    Container,
    SpaceBetween,
    Header,
    Box,
    ColumnLayout,
    Button,
    ContentLayout,
    Alert,
    StatusIndicator,
} from '@cloudscape-design/components';
import { useNavigate, useParams } from 'react-router-dom';
import { describeBatchTransformJob, loadingTransformJobDetails } from '../transform.reducer';
import { stopTransformJob } from '../transform.service';
import { useAppSelector, useAppDispatch } from '../../../../config/store';
import { setBreadcrumbs } from '../../../../shared/layout/navigation/navigation.reducer';
import { ITransform } from '../../../../shared/model/transform.model';
import { formatDate } from '../../../../shared/util/date-utils';
import { formatDisplayText } from '../../../../shared/util/form-utils';
import { JobStatus } from '../../job.model';
import NotificationService from '../../../../shared/layout/notification/notification.service';
import { prettyStatus } from '../../../../shared/util/table-utils';
import { getBase } from '../../../../shared/util/breadcrumb-utils';
import { DocTitle, scrollToPageHeader } from '../../../../../src/shared/doc';
import DetailsContainer from '../../../../modules/details-container';
import { LogsComponent } from '../../../../shared/util/log-utils';
import { useBackgroundRefresh } from '../../../../shared/util/hooks';

function TransformDetail () {
    const { projectName, name } = useParams();
    const transform: ITransform = useAppSelector((state) => state.jobs.transform.job);
    const loadingTransformDetails = useAppSelector(loadingTransformJobDetails);
    const [submitStop, setSubmitStop] = useState(false);
    const [initialLoaded, setInitialLoaded] = useState(false);

    const dispatch = useAppDispatch();
    const navigate = useNavigate();
    const notificationService = NotificationService(dispatch);
    const basePath = projectName ? `#/project/${projectName}` : '#/personal';

    scrollToPageHeader();
    useEffect(() => {
        DocTitle('Batch Transform Job Details: ', transform?.TransformJobName);
    }, [transform]);

    useEffect(() => {
        dispatch(describeBatchTransformJob(name)).then(() => setInitialLoaded(true)).catch(() => {
            navigate('/404');
        });
        dispatch(
            setBreadcrumbs([
                getBase(projectName),
                { text: 'Batch Transform', href: `${basePath}/jobs/transform` },
                { text: `${name}`, href: `${basePath}/jobs/transform/${name}` },
            ])
        );
    }, [dispatch, navigate, basePath, name, projectName]);

    // Refresh data in the background to keep state fresh
<<<<<<< HEAD
    const isBackgroundRefreshing = useBackgroundRefresh(async () => {
        await dispatch(describeBatchTransformJob(name));
    }, [dispatch], (transform.TransformJobStatus !== JobStatus.Failed && transform.TransformJobStatus !== JobStatus.Completed));
=======
    const isBackgroundRefreshing = useBackgroundRefresh(() => {
        dispatch(describeBatchTransformJob(name));
    }, [dispatch, transform.TransformJobStatus], (transform.TransformJobStatus !== JobStatus.Failed && transform.TransformJobStatus !== JobStatus.Completed));
>>>>>>> cf90c0c3

    const jobSummary = new Map<string, ReactNode>();
    jobSummary.set('Job name', transform.TransformJobName!);
    jobSummary.set('Status', prettyStatus(isBackgroundRefreshing ? 'loading' : transform.TransformJobStatus, transform.FailureReason));
    jobSummary.set('Approx. batch transform duration', transform.duration);
    jobSummary.set('ARN', transform.TransformJobArn!);
    jobSummary.set('Creation time', formatDate(transform.CreationTime!));

    const jobConfig = new Map<string, ReactNode>();
    jobConfig.set('Model name', transform.ModelName!);
    jobConfig.set('Max concurrent transforms', transform.MaxConcurrentTransforms!);
    jobConfig.set('Max invocation retries', transform.ModelClientConfig?.InvocationsMaxRetries);
    jobConfig.set('Instance type', transform.TransformResources.InstanceType);
    jobConfig.set('Max payload size (MB)', transform.MaxPayloadInMB);
    jobConfig.set(
        'Invocation timeout in seconds',
        transform.ModelClientConfig?.InvocationsTimeoutInSeconds
    );
    jobConfig.set('Instance count', transform.TransformResources.InstanceCount);
    jobConfig.set('Batch strategy', transform.BatchStrategy);

    const inputDataConfig = new Map<string, ReactNode>();
    inputDataConfig.set(
        'S3 data type',
        transform.TransformInput?.DataSource?.S3DataSource?.S3DataType
    );
    inputDataConfig.set('Compression type', transform.TransformInput?.CompressionType);
    inputDataConfig.set('S3 URI', transform.TransformInput?.DataSource?.S3DataSource?.S3Uri);
    inputDataConfig.set('Split type', transform.TransformInput?.SplitType);
    inputDataConfig.set('Content type', transform.TransformInput?.ContentType);

    const outputDataConfig = new Map<string, ReactNode>();
    outputDataConfig.set('S3 output path', transform.TransformOutput?.S3OutputPath);
    outputDataConfig.set('Accept', transform.TransformOutput?.Accept);
    outputDataConfig.set('Assemble with', transform.TransformOutput?.AssembleWith);
    outputDataConfig.set('Output data encryption key', transform.TransformOutput?.KmsKeyId);

    const dataProcessingConfig = new Map<string, ReactNode>();
    dataProcessingConfig.set('Input data filter', transform.DataProcessing?.InputFilter);
    dataProcessingConfig.set('Output data filter', transform.DataProcessing?.OutputFilter);
    dataProcessingConfig.set('Join source to output', transform.DataProcessing?.JoinSource);

    return (
        <ContentLayout
            header={
                <Header
                    variant='h1'
                    actions={
                        <Button
                            loading={submitStop}
                            disabled={transform.TransformJobStatus !== JobStatus.InProgress}
                            onClick={() => {
                                setSubmitStop(true);
                                stopTransformJob(transform.TransformJobName).then((response) => {
                                    if (response.status === 200) {
                                        notificationService.generateNotification(
                                            'Successfully stopped job.',
                                            'success'
                                        );
                                    } else {
                                        notificationService.generateNotification(
                                            'Failed to stop job.',
                                            'error'
                                        );
                                    }
                                    setSubmitStop(false);
                                    dispatch(describeBatchTransformJob(name));
                                });
                            }}
                        >
                            Stop
                        </Button>
                    }
                >
                    {name}
                </Header>
            }
        >
            {loadingTransformDetails && !initialLoaded ? (
                <Container>
                    <StatusIndicator type='loading'>Loading details</StatusIndicator>
                </Container>
            ) : (
                <SpaceBetween direction='vertical' size='s'>
                    <DetailsContainer
                        alert={
                            transform.FailureReason ? (
                                <Alert visible={true} type='error' header='Failure reason'>
                                    {transform.FailureReason}
                                </Alert>
                            ) : undefined
                        }
                        columns={3}
                        header='Job summary'
                        info={jobSummary}
                    />
                    <DetailsContainer columns={3} header='Job configuration' info={jobConfig} />
                    <DetailsContainer
                        columns={3}
                        header='Input data configuration'
                        info={inputDataConfig}
                    />
                    <DetailsContainer
                        columns={3}
                        header='Output data configuration'
                        info={outputDataConfig}
                    />
                    <DetailsContainer
                        columns={2}
                        header='Data processing configuration'
                        info={outputDataConfig}
                    />
                    <Container header={<Header variant='h3'>Environment variables</Header>}>
                        <ColumnLayout variant='text-grid' columns={2}>
                            <SpaceBetween direction='vertical' size='s'>
                                <div>
                                    <Box color='text-status-inactive'>Key</Box>
                                    {transform.Environment &&
                                        Object.keys(transform.Environment).map((key: string) => (
                                            <div key={key}>{formatDisplayText(key)}</div>
                                        ))}
                                </div>
                            </SpaceBetween>
                            <SpaceBetween direction='vertical' size='s'>
                                <div>
                                    <Box color='text-status-inactive'>Value</Box>
                                    {transform.Environment &&
                                        Object.keys(transform.Environment).map((key: string) => (
                                            <div key={key}>
                                                {formatDisplayText(transform.Environment[key])}
                                            </div>
                                        ))}
                                </div>
                            </SpaceBetween>
                        </ColumnLayout>
                    </Container>
                    <LogsComponent
                        resourceType='job'
                        resourceName={name!}
                        jobType='TransformJobs'
                        resourceCreationTime={transform.CreationTime}
                    />
                </SpaceBetween>
            )}
        </ContentLayout>
    );
}

export default TransformDetail;<|MERGE_RESOLUTION|>--- conflicted
+++ resolved
@@ -74,15 +74,9 @@
     }, [dispatch, navigate, basePath, name, projectName]);
 
     // Refresh data in the background to keep state fresh
-<<<<<<< HEAD
     const isBackgroundRefreshing = useBackgroundRefresh(async () => {
         await dispatch(describeBatchTransformJob(name));
-    }, [dispatch], (transform.TransformJobStatus !== JobStatus.Failed && transform.TransformJobStatus !== JobStatus.Completed));
-=======
-    const isBackgroundRefreshing = useBackgroundRefresh(() => {
-        dispatch(describeBatchTransformJob(name));
     }, [dispatch, transform.TransformJobStatus], (transform.TransformJobStatus !== JobStatus.Failed && transform.TransformJobStatus !== JobStatus.Completed));
->>>>>>> cf90c0c3
 
     const jobSummary = new Map<string, ReactNode>();
     jobSummary.set('Job name', transform.TransformJobName!);
