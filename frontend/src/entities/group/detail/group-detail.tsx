--- conflicted
+++ resolved
@@ -18,10 +18,6 @@
 import { useLocation, useNavigate, useParams } from 'react-router-dom';
 import { useAppDispatch, useAppSelector } from '../../../config/store';
 import { currentGroupDatasets, selectCurrentGroupProjects, currentGroupUsers, getGroup, getGroupDatasets, getGroupProjects, getGroupUsers, selectLoadingGroupProjects } from '../group.reducer';
-<<<<<<< HEAD
-=======
-
->>>>>>> 72a071df
 import { Header, SpaceBetween, Tabs } from '@cloudscape-design/components';
 import DetailsContainer from '../../../modules/details-container';
 import { IGroup } from '../../../shared/model/group.model';
@@ -36,11 +32,7 @@
 import { hasPermission } from '../../../shared/util/permission-utils';
 import { Permission } from '../../../shared/model/user.model';
 import { IDataset } from '../../../shared/model';
-<<<<<<< HEAD
-import { defaultColumnsWithUrlOverride, visibleColumns } from '../../dataset/dataset.columns';
-=======
 import { createDefaultColumnsWithUrlOverride, visibleColumns } from '../../dataset/dataset.columns';
->>>>>>> 72a071df
 import { GroupDetailDatasetActions } from './group-detail-dataset.actions';
 import { isFulfilled } from '@reduxjs/toolkit';
 import GroupDetailProjectActions from './group-detail-project.actions';
@@ -140,13 +132,8 @@
                             actions={GroupDetailDatasetActions}
                             itemNameProperty='name'
                             trackBy='location'
-<<<<<<< HEAD
-                            allItems={groupDatasets}
-                            columnDefinitions={defaultColumnsWithUrlOverride}
-=======
                             allItems={groupDatasets || []}
                             columnDefinitions={useMemo(() => createDefaultColumnsWithUrlOverride(pathPrefix), [pathPrefix])}
->>>>>>> 72a071df
                             visibleColumns={visibleColumns}
                             loadingItems={loadingDatasetData || !initialLoaded}
                             loadingText='Loading Group datasets'
