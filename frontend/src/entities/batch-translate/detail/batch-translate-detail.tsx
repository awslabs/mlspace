/**
  Copyright Amazon.com, Inc. or its affiliates. All Rights Reserved.

  Licensed under the Apache License, Version 2.0 (the "License").
  You may not use this file except in compliance with the License.
  You may obtain a copy of the License at

      http://www.apache.org/licenses/LICENSE-2.0

  Unless required by applicable law or agreed to in writing, software
  distributed under the License is distributed on an "AS IS" BASIS,
  WITHOUT WARRANTIES OR CONDITIONS OF ANY KIND, either express or implied.
  See the License for the specific language governing permissions and
  limitations under the License.
*/

import { useParams } from 'react-router-dom';
import { useAppDispatch, useAppSelector } from '../../../config/store';
import React, { ReactNode, useEffect, useState } from 'react';
import {
    ContentLayout,
    SpaceBetween,
    Header,
    Button,
    Link,
    Alert,
} from '@cloudscape-design/components';
import { DocTitle, scrollToPageHeader } from '../../../../src/shared/doc';
import { setBreadcrumbs } from '../../../shared/layout/navigation/navigation.reducer';
import DetailsContainer from '../../../modules/details-container';
import { formatDate } from '../../../shared/util/date-utils';
import { IBatchTranslate, TranslateJobStatus } from '../../../shared/model/translate.model';
import { prettyStatus } from '../../../shared/util/table-utils';
import {
    describeBatchTranslateJob,
    loadingBatchTranslateJob,
    selectedBatchTranslateJob,
    stopBatchTranslateJob,
} from '../batch-translate.reducer';
import NotificationService from '../../../shared/layout/notification/notification.service';
import { getBase } from '../../../shared/util/breadcrumb-utils';
import { getDownloadUrl } from '../../dataset/dataset.service';
import { useBackgroundRefresh } from '../../../shared/util/hooks';

function BatchTranslateDetail () {
    const { projectName, jobId } = useParams();
    const dispatch = useAppDispatch();
    const batchTranslateJob: IBatchTranslate = useAppSelector(selectedBatchTranslateJob);
    const jobLoading = useAppSelector(loadingBatchTranslateJob);
    const notificationService = NotificationService(dispatch);

    const [initialLoaded, setInitialLoaded] = useState(false);

    scrollToPageHeader();
    DocTitle('Batch Translate Job Details: ', jobId);

    useEffect(() => {
        if (jobId) {
            dispatch(describeBatchTranslateJob(jobId)).then(() => setInitialLoaded(true));

            dispatch(
                setBreadcrumbs([
                    getBase(projectName),
                    {
                        text: 'Batch Translate Jobs',
                        href: `#/project/${projectName}/batch-translate`,
                    },
                    {
                        text: `${batchTranslateJob.JobName}`,
                        href: `#/project/${projectName}/batch-translate/${jobId}`,
                    },
                ])
            );
        }
    }, [dispatch, projectName, jobId, batchTranslateJob.JobName]);

    // Refresh data in the background to keep state fresh
<<<<<<< HEAD
    const isBackgroundRefreshing = useBackgroundRefresh(async () => {
        await dispatch(describeBatchTranslateJob(jobId!));
    }, [dispatch], (batchTranslateJob?.JobStatus !== TranslateJobStatus.Failed && batchTranslateJob?.JobStatus !== TranslateJobStatus.Completed && batchTranslateJob?.JobStatus !== TranslateJobStatus.CompletedWithError));
=======
    const isBackgroundRefreshing = useBackgroundRefresh(() => {
        dispatch(describeBatchTranslateJob(jobId!));
    }, [dispatch, batchTranslateJob?.JobStatus], (batchTranslateJob?.JobStatus !== TranslateJobStatus.Failed && batchTranslateJob?.JobStatus !== TranslateJobStatus.Completed && batchTranslateJob?.JobStatus !== TranslateJobStatus.CompletedWithError));
>>>>>>> cf90c0c3

    const batchJobSummary = new Map<string, ReactNode>();

    batchJobSummary.set(
        'Status',
        prettyStatus(isBackgroundRefreshing ? 'loading' : batchTranslateJob.JobStatus, batchTranslateJob.Error?.ErrorMessage)
    );
    batchJobSummary.set('Encryption key', batchTranslateJob?.OutputDataConfig?.EncryptionKey?.Id);
    batchJobSummary.set(
        'Documents translated successfully',
        batchTranslateJob.JobDetails?.TranslatedDocumentsCount
    );

    batchJobSummary.set('Started', formatDate(batchTranslateJob?.SubmittedTime));
    batchJobSummary.set('IAM Role', batchTranslateJob.DataAccessRoleArn);
    batchJobSummary.set('Profanity masking', batchTranslateJob.Settings?.Profanity);

    batchJobSummary.set('Ended', formatDate(batchTranslateJob?.EndTime));
    batchJobSummary.set('Content type', batchTranslateJob?.InputDataConfig?.ContentType);
    batchJobSummary.set('Formality Setting', batchTranslateJob?.Settings?.Formality);

    batchJobSummary.set('Source Language Code', batchTranslateJob?.SourceLanguageCode);
    batchJobSummary.set('Input S3 URI', batchTranslateJob?.InputDataConfig?.S3Uri);
    batchJobSummary.set('Terminology Names', batchTranslateJob?.TerminologyNames);

    batchJobSummary.set('Target Language Codes', batchTranslateJob?.TargetLanguageCodes.join(', '));
    batchJobSummary.set('Output S3 URI', batchTranslateJob?.OutputDataConfig?.S3Uri);

    // Populate error fields only if the job failed/completedWithErrors and error data exists
    if (
        (batchTranslateJob?.JobStatus === TranslateJobStatus.Failed ||
            batchTranslateJob.JobStatus === TranslateJobStatus.CompletedWithError) &&
        batchTranslateJob?.Error
    ) {
        const s3LocationLink = (
            <Link
                variant='primary'
                fontSize='body-m'
                onFollow={async () => {
                    const downloadUrl = await getDownloadUrl(
                        batchTranslateJob.Error!.S3ErrorLocation!
                    );
                    window.open(downloadUrl, '_blank');
                }}
            >
                {batchTranslateJob.Error.S3ErrorLocation}
            </Link>
        );
        batchJobSummary.set('Error Details S3 Location', s3LocationLink);
    }

    const handleStop = async () => {
        const response = await dispatch(stopBatchTranslateJob(batchTranslateJob.JobId!));
        if (response) {
            const success = response.type.endsWith('/fulfilled');
            if (success) {
                notificationService.generateNotification('Successfully stopped job.', 'success');
            } else {
                notificationService.generateNotification('Failed to stop job.', 'error');
            }
        }
    };

    return (
        batchTranslateJob && (
            <ContentLayout header={<Header variant='h1'>{batchTranslateJob.JobName}</Header>}>
                <SpaceBetween size='xxl'>
                    <DetailsContainer
                        loading={jobLoading && !initialLoaded}
                        columns={3}
                        header='Summary'
                        info={batchJobSummary}
                        alert={
                            batchTranslateJob.Error?.ErrorCode &&
                            batchTranslateJob.Error?.ErrorMessage ? (
                                    <Alert type='error' header='Failure reason'>
                                        {`${batchTranslateJob.Error.ErrorCode}: ${batchTranslateJob.Error.ErrorMessage}`}
                                    </Alert>
                                ) : undefined
                        }
                        actions={
                            <Button
                                disabled={
                                    batchTranslateJob.JobStatus !== TranslateJobStatus.InProgress &&
                                    batchTranslateJob.JobStatus !== TranslateJobStatus.Submitted
                                }
                                onClick={handleStop}
                            >
                                Stop
                            </Button>
                        }
                    />
                </SpaceBetween>
            </ContentLayout>
        )
    );
}

export default BatchTranslateDetail;<|MERGE_RESOLUTION|>--- conflicted
+++ resolved
@@ -75,15 +75,9 @@
     }, [dispatch, projectName, jobId, batchTranslateJob.JobName]);
 
     // Refresh data in the background to keep state fresh
-<<<<<<< HEAD
     const isBackgroundRefreshing = useBackgroundRefresh(async () => {
         await dispatch(describeBatchTranslateJob(jobId!));
-    }, [dispatch], (batchTranslateJob?.JobStatus !== TranslateJobStatus.Failed && batchTranslateJob?.JobStatus !== TranslateJobStatus.Completed && batchTranslateJob?.JobStatus !== TranslateJobStatus.CompletedWithError));
-=======
-    const isBackgroundRefreshing = useBackgroundRefresh(() => {
-        dispatch(describeBatchTranslateJob(jobId!));
     }, [dispatch, batchTranslateJob?.JobStatus], (batchTranslateJob?.JobStatus !== TranslateJobStatus.Failed && batchTranslateJob?.JobStatus !== TranslateJobStatus.Completed && batchTranslateJob?.JobStatus !== TranslateJobStatus.CompletedWithError));
->>>>>>> cf90c0c3
 
     const batchJobSummary = new Map<string, ReactNode>();
 
