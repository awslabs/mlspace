/**
  Copyright Amazon.com, Inc. or its affiliates. All Rights Reserved.

  Licensed under the Apache License, Version 2.0 (the "License").
  You may not use this file except in compliance with the License.
  You may obtain a copy of the License at

      http://www.apache.org/licenses/LICENSE-2.0

  Unless required by applicable law or agreed to in writing, software
  distributed under the License is distributed on an "AS IS" BASIS,
  WITHOUT WARRANTIES OR CONDITIONS OF ANY KIND, either express or implied.
  See the License for the specific language governing permissions and
  limitations under the License.
*/

import React, { useCallback, useEffect, useState } from 'react';
import { useNavigate, useParams } from 'react-router-dom';
import Form from '@cloudscape-design/components/form';
import {
    Button,
    SpaceBetween,
    Header,
    FormField,
    Input,
    Container,
    Select,
    Popover,
    StatusIndicator,
    Alert,
    Textarea,
} from '@cloudscape-design/components';
import { useAppDispatch, useAppSelector } from '../../../config/store';
import { setBreadcrumbs } from '../../../shared/layout/navigation/navigation.reducer';
import {
    IDataset,
    defaultDataset,
    DatasetType,
} from '../../../shared/model/dataset.model';
import { initCap } from '../../../shared/util/enum-utils';
import './dataset-create.styles.css';
import { createDataset, uploadResources } from '../dataset.service';
import { z } from 'zod';
import { createDatasetFromForm } from './dataset-create-functions';
import { getBase } from '../../../shared/util/breadcrumb-utils';
import { scrollToInvalid, useValidationReducer } from '../../../shared/validation';
import { DocTitle, scrollToPageHeader } from '../../../shared/doc';
import DatasetBrowser from '../../../modules/dataset/dataset-browser';
import { DatasetBrowserActions } from '../dataset.actions';
import { DatasetBrowserManageMode } from '../../../modules/dataset/dataset-browser.types';
import { DatasetResourceObject } from '../../../modules/dataset/dataset-browser.reducer';
import { useUsername } from '../../../shared/util/auth-utils';
import ContentLayout from '../../../shared/layout/content-layout';
import { getAllGroups } from '../../group/group.reducer';
import { IGroup } from '../../../shared/model/group.model';
<<<<<<< HEAD
=======
import { useNotificationService } from '../../../shared/util/hooks';
>>>>>>> 0cfd73fc

const formSchema = z.object({
    name: z
        .string()
        .min(1)
        .max(255)
        .regex(/^[a-zA-Z0-9-]*$/, {
            message:
                'Dataset name must not be empty, can contain only alphanumeric characters, and be between 1 and 255 characters',
        }),
    description: z
        .string()
        .regex(/^[\w\-\s'.]+$/, {
            message: 'Dataset description can contain only alphanumeric characters.',
        })
        .max(254)
});

export function DatasetCreate () {
    const username = useUsername();
    const [dataset] = useState(defaultDataset as IDataset);
    const [datasetFileList, setDatasetFileList] = useState([] as DatasetResourceObject[]);
    const groups: IGroup[] = useAppSelector((state) => state.group.allGroups);
    const { projectName = '' } = useParams();

    scrollToPageHeader();
    DocTitle('Create Dataset');

    const dispatch = useAppDispatch();
    const navigate = useNavigate();
    const basePath = projectName ? `/project/${projectName}` : '/personal';
    const notificationService = useNotificationService(dispatch);

    const { state, setState, errors, isValid, touchFields, setFields } = useValidationReducer(formSchema, {
        validateAll: false,
        form: {
            name: '',
            description: '',
            type: DatasetType.PRIVATE,
            groupName: '',
        },
        touched: {},
        formSubmitting: false,
    });

    useEffect(() => {
        dispatch(
            setBreadcrumbs([
                getBase(projectName),
                { text: 'Datasets', href: `#${basePath}/dataset` },
                { text: 'Create dataset', href: `#${basePath}/dataset/create` },
            ])
        );

        scrollToPageHeader('h1', 'dataset');
    }, [dispatch, basePath, projectName]);

    useEffect(() => {
        dispatch(getAllGroups());
    }, [dispatch]);

    function generateOptions () {
        // Standard options always available
        const options: { label: string; value?: string; options?: any[] }[] = [
<<<<<<< HEAD
            { label: 'Global', value: 'global' },
            { label: 'Private', value: 'private' },
        ];

        if (projectName) {
            options.push({ label: 'Project', value: 'project' });
=======
            {label: initCap(DatasetType.GLOBAL), value: DatasetType.GLOBAL},
            {label: initCap(DatasetType.PRIVATE), value: DatasetType.PRIVATE},
        ];

        if (projectName) {
            options.push({ label: initCap(DatasetType.PROJECT), value: DatasetType.PROJECT });
>>>>>>> 0cfd73fc
        }

        if (groups) {
            const groupLabels: { label: string; value: string }[] = [];
            groups.map((group, index) => {
                groupLabels.push({ label: group.name, value: `group${index}`});
            });
            options.push({ label: 'Groups', options: groupLabels});
        }

        return options;
    }

    async function handleSubmit () {
        if (isValid) {
            setState({ formSubmitting: true });

            // create new dataset from state.form
            const newDataset = createDatasetFromForm(state.form, projectName, username);
            const response = await createDataset(newDataset).catch(() => {
                // if dataset exists display message to user
                notificationService.generateNotification(
                    `Failed to create dataset, dataset already exists with the name: ${newDataset.name}`,
                    'error'
                );
            });

            if (response?.status === 200) {
                console.log(JSON.stringify(datasetFileList[0]));
                const resourceObjects = datasetFileList.filter((item): item is DatasetResourceObject => item.type === 'object');
                await uploadResources(newDataset, resourceObjects, notificationService);

                // Need to clear state/reset the form
                navigate(`${basePath}/dataset/${newDataset.type}/${newDataset.scope}/${newDataset.name}`);
            }
            
            setState({ formSubmitting: false });
        } else {
            scrollToInvalid();
        }
    }

    return (
        <ContentLayout
            header={
                <Header
                    variant='h1'
                    description='A Dataset is a collection of artifacts that contain data to be used in SageMaker. This can can include Training, HPO, and Batch Transform jobs.'
                >
                    Create dataset
                </Header>
            }
        >
            <Form
                actions={
                    <SpaceBetween direction='horizontal' size='xl'>
                        <Button
                            formAction='none'
                            variant='link'
                            onClick={() =>
                                navigate(`${basePath}/dataset`, {
                                    state: { prevPath: window.location.hash },
                                })
                            }
                        >
                            Cancel
                        </Button>
                        <Popover
                            dismissAriaLabel='Close'
                            triggerType='custom'
                            content={
                                isValid ? (
                                    <StatusIndicator type='info'>
                                        Do not navigate away while dataset is being created.
                                    </StatusIndicator>
                                ) : (
                                    <StatusIndicator type='error'>
                                        All sections must be filled out.
                                    </StatusIndicator>
                                )
                            }
                        >
                            <Button
                                data-cy='dataset-submit-button'
                                loading={state.formSubmitting}
                                variant='primary'
                                onClick={() => {
                                    setState({ validateAll: true });
                                    handleSubmit();
                                }}
                                disabled={!isValid}
                            >
                                Create dataset
                            </Button>
                        </Popover>
                    </SpaceBetween>
                }
            >
                <SpaceBetween direction='vertical' size='xl'>
                    <Container>
                        <SpaceBetween direction='vertical' size='s'>
                            <FormField
                                description='Maximum of 255 characters. Must be unique to the type that you choose. The dataset name must be unique to the scope (Global/Private/Project).'
                                errorText={errors.name}
                                label='Dataset name'
                            >
                                <Input
                                    data-cy='dataset-name-input'
                                    value={state.form.name}
                                    onChange={({detail}) => setFields({name: detail.value})}
                                    onBlur={() => touchFields(['name'])}
                                />
                            </FormField>
                            <FormField
                                description='Description is required.'
                                errorText={errors.description}
                                label='Description'
                            >
                                <Textarea
                                    data-cy='dataset-description-textarea'
                                    value={state.form.description}
                                    onChange={({detail}) => setFields({description: detail.value})}
                                    onBlur={() => touchFields(['description'])}
                                />
                            </FormField>
                            <FormField
                                description={
                                    window.env.MANAGE_IAM_ROLES ? (
                                        'Global datasets are accessible from any project, project datasets ' +
                                        'are accessible only to the project they were created in, group datasets ' +
                                        'are accessible only to members of that group, and private datasets ' +
                                        'are accessible only to the user that created them.'
                                    ) : (
                                        <Alert
                                            statusIconAriaLabel='Info'
                                            header='Dataset Access Limitations'
                                        >
                                            Dataset Type is used as a convention to organize data within
                                            S3 but <strong>does not</strong> prevent other {window.env.APPLICATION_NAME} users
                                            from accessing data. Making a &quot;Private&quot; or
                                            &quot;Project&quot; dataset is merely a convention and does
                                            not enforce access control.
                                        </Alert>
                                    )
                                }
                                errorText={errors.type}
                                label='Dataset Type'
                            >
                                <Select
                                    data-cy='dataset-type-select'
                                    selectedOption={{
                                        label: state.form.groupName ? state.form.groupName : initCap(state.form.type || ''),
                                        value: state.form.type,
                                    }}
                                    options={generateOptions()}
                                    onChange={({ detail }) => {
                                        setFields({type: detail.selectedOption.value as keyof typeof DatasetType});
<<<<<<< HEAD
                                        setFields({groupName: detail.selectedOption.value?.startsWith('group')  ? detail.selectedOption.label : ''});
=======
                                        setFields({groupName: detail.selectedOption.value?.startsWith('group') ? detail.selectedOption.label : ''});
>>>>>>> 0cfd73fc
                                    }}
                                    onBlur={() => touchFields(['type'])}
                                />
                            </FormField>
                        </SpaceBetween>
                    </Container>
                    <Container>
                        <DatasetBrowser
                            resource={dataset.location || ''}
                            actions={DatasetBrowserActions}
                            selectableItemsTypes={['objects']}
                            manageMode={DatasetBrowserManageMode.Create}
                            onItemsChange={useCallback(({detail}) => {
                                setDatasetFileList(detail.items.filter((item): item is DatasetResourceObject => item.type === 'object'));
                            }, [setDatasetFileList])}
                        />
                    </Container>
                </SpaceBetween>
            </Form>
        </ContentLayout>
    );
}

export default DatasetCreate;<|MERGE_RESOLUTION|>--- conflicted
+++ resolved
@@ -53,10 +53,7 @@
 import ContentLayout from '../../../shared/layout/content-layout';
 import { getAllGroups } from '../../group/group.reducer';
 import { IGroup } from '../../../shared/model/group.model';
-<<<<<<< HEAD
-=======
 import { useNotificationService } from '../../../shared/util/hooks';
->>>>>>> 0cfd73fc
 
 const formSchema = z.object({
     name: z
@@ -121,21 +118,12 @@
     function generateOptions () {
         // Standard options always available
         const options: { label: string; value?: string; options?: any[] }[] = [
-<<<<<<< HEAD
-            { label: 'Global', value: 'global' },
-            { label: 'Private', value: 'private' },
-        ];
-
-        if (projectName) {
-            options.push({ label: 'Project', value: 'project' });
-=======
             {label: initCap(DatasetType.GLOBAL), value: DatasetType.GLOBAL},
             {label: initCap(DatasetType.PRIVATE), value: DatasetType.PRIVATE},
         ];
 
         if (projectName) {
             options.push({ label: initCap(DatasetType.PROJECT), value: DatasetType.PROJECT });
->>>>>>> 0cfd73fc
         }
 
         if (groups) {
@@ -293,11 +281,7 @@
                                     options={generateOptions()}
                                     onChange={({ detail }) => {
                                         setFields({type: detail.selectedOption.value as keyof typeof DatasetType});
-<<<<<<< HEAD
-                                        setFields({groupName: detail.selectedOption.value?.startsWith('group')  ? detail.selectedOption.label : ''});
-=======
                                         setFields({groupName: detail.selectedOption.value?.startsWith('group') ? detail.selectedOption.label : ''});
->>>>>>> 0cfd73fc
                                     }}
                                     onBlur={() => touchFields(['type'])}
                                 />
