/**
  Copyright Amazon.com, Inc. or its affiliates. All Rights Reserved.

  Licensed under the Apache License, Version 2.0 (the "License").
  You may not use this file except in compliance with the License.
  You may obtain a copy of the License at

      http://www.apache.org/licenses/LICENSE-2.0

  Unless required by applicable law or agreed to in writing, software
  distributed under the License is distributed on an "AS IS" BASIS,
  WITHOUT WARRANTIES OR CONDITIONS OF ANY KIND, either express or implied.
  See the License for the specific language governing permissions and
  limitations under the License.
*/

import React, { useCallback, useEffect, useState } from 'react';
import { useNavigate, useParams } from 'react-router-dom';
import Form from '@cloudscape-design/components/form';
import {
    Button,
    SpaceBetween,
    Header,
    FormField,
    Input,
    Container,
    Select,
    Popover,
    StatusIndicator,
    Alert,
    Textarea,
    Multiselect,
} from '@cloudscape-design/components';
import { useAppDispatch, useAppSelector } from '../../../config/store';
import { setBreadcrumbs } from '../../../shared/layout/navigation/navigation.reducer';
import {
    IDataset,
    defaultDataset,
    DatasetType,
} from '../../../shared/model/dataset.model';
import { initCap } from '../../../shared/util/enum-utils';
import './dataset-create.styles.css';
import { createDataset, uploadResources } from '../dataset.service';
import { z } from 'zod';
import { createDatasetFromForm } from './dataset-create-functions';
import { getBase } from '../../../shared/util/breadcrumb-utils';
import { scrollToInvalid, useValidationReducer } from '../../../shared/validation';
import { DocTitle, scrollToPageHeader } from '../../../shared/doc';
import DatasetBrowser from '../../../modules/dataset/dataset-browser';
import { DatasetBrowserActions } from '../dataset.actions';
import { DatasetBrowserManageMode } from '../../../modules/dataset/dataset-browser.types';
import { DatasetResourceObject } from '../../../modules/dataset/dataset-browser.reducer';
import { useUsername } from '../../../shared/util/auth-utils';
import ContentLayout from '../../../shared/layout/content-layout';
import { getAllGroups } from '../../group/group.reducer';
import { IGroup } from '../../../shared/model/group.model';
import { useNotificationService } from '../../../shared/util/hooks';
<<<<<<< HEAD
import { OptionDefinition } from '@cloudscape-design/components/internal/components/option/interfaces';
import Condition from '../../../modules/condition';
=======
import Axios from 'axios';
>>>>>>> 6698331d

const formSchema = z.object({
    name: z
        .string()
        .min(1)
        .max(255)
        .regex(/^[a-zA-Z0-9-]*$/, {
            message:
                'Dataset name must not be empty, can contain only alphanumeric characters, and be between 1 and 255 characters',
        }),
    description: z
        .string()
        .regex(/^[\w\-\s'.]+$/, {
            message: 'Dataset description can contain only alphanumeric characters.',
        })
        .max(254)
});

export function DatasetCreate () {
    const username = useUsername();
    const [dataset] = useState(defaultDataset as IDataset);
    const [datasetFileList, setDatasetFileList] = useState([] as DatasetResourceObject[]);
    const groups: IGroup[] = useAppSelector((state) => state.group.allGroups);
    const { projectName = '' } = useParams();

    scrollToPageHeader();
    DocTitle('Create Dataset');

    const dispatch = useAppDispatch();
    const navigate = useNavigate();
    const basePath = projectName ? `/project/${projectName}` : '/personal';
    const notificationService = useNotificationService(dispatch);

    const { state, setState, errors, isValid, touchFields, setFields } = useValidationReducer(formSchema, {
        validateAll: false,
        form: {
            name: '',
            description: '',
            type: DatasetType.PRIVATE,
            groupNames: [] as OptionDefinition[],
        },
        touched: {},
        formSubmitting: false,
    });

    useEffect(() => {
        dispatch(
            setBreadcrumbs([
                getBase(projectName),
                { text: 'Datasets', href: `#${basePath}/dataset` },
                { text: 'Create dataset', href: `#${basePath}/dataset/create` },
            ])
        );

        scrollToPageHeader('h1', 'dataset');
    }, [dispatch, basePath, projectName]);

    useEffect(() => {
        dispatch(getAllGroups());
    }, [dispatch]);

    function generateOptions () {
        // Standard options always available
        const options: { label: string; value?: string; options?: any[] }[] = [
            {label: initCap(DatasetType.GLOBAL), value: DatasetType.GLOBAL},
            {label: initCap(DatasetType.PRIVATE), value: DatasetType.PRIVATE},
        ];

        if (projectName) {
            options.push({ label: initCap(DatasetType.PROJECT), value: DatasetType.PROJECT });
        }

<<<<<<< HEAD
        if (groups) {
            options.push({ label: initCap(DatasetType.GROUP), value: DatasetType.GROUP });
=======
        if (groups && groups.length > 0) {
            const groupLabels: { label: string; value: string }[] = [];
            groups.map((group, index) => {
                groupLabels.push({ label: group.name, value: `group${index}`});
            });
            options.push({ label: 'Groups', options: groupLabels});
>>>>>>> 6698331d
        }

        return options;
    }

    function generateGroupOptions () {
        const groupOptions: { label: string; value: string }[] = [];
        groups.map((group) => {
            groupOptions.push({ label: group.name, value: group.name});
        });
        return groupOptions;
    }

    async function handleSubmit () {
        if (isValid) {
            setState({ formSubmitting: true });

            // create new dataset from state.form
            const newDataset = createDatasetFromForm(state.form, projectName, username);
            const response = await createDataset(newDataset).catch((error) => {
                if (Axios.isAxiosError(error)) {
                    // if dataset exists display message to user
                    notificationService.generateNotification(
                        `Failed to create dataset. ${error.message}`,
                        'error'
                    );
                }
            });

            if (response?.status === 200) {
                console.log(JSON.stringify(datasetFileList[0]));
                const resourceObjects = datasetFileList.filter((item): item is DatasetResourceObject => item.type === 'object');
                await uploadResources(newDataset, resourceObjects, notificationService);

                let scope = newDataset.scope;
                if (newDataset.type === DatasetType.GROUP) {
                    scope = DatasetType.GROUP;
                }

                // Need to clear state/reset the form
                navigate(`${basePath}/dataset/${newDataset.type}/${scope}/${newDataset.name}`);
            }
            
            setState({ formSubmitting: false });
        } else {
            scrollToInvalid();
        }
    }

    return (
        <ContentLayout
            header={
                <Header
                    variant='h1'
                    description='A Dataset is a collection of artifacts that contain data to be used in SageMaker. This can can include Training, HPO, and Batch Transform jobs.'
                >
                    Create dataset
                </Header>
            }
        >
            <Form
                actions={
                    <SpaceBetween direction='horizontal' size='xl'>
                        <Button
                            formAction='none'
                            variant='link'
                            onClick={() =>
                                navigate(`${basePath}/dataset`, {
                                    state: { prevPath: window.location.hash },
                                })
                            }
                        >
                            Cancel
                        </Button>
                        <Popover
                            dismissAriaLabel='Close'
                            triggerType='custom'
                            content={
                                isValid ? (
                                    <StatusIndicator type='info'>
                                        Do not navigate away while dataset is being created.
                                    </StatusIndicator>
                                ) : (
                                    <StatusIndicator type='error'>
                                        All sections must be filled out.
                                    </StatusIndicator>
                                )
                            }
                        >
                            <Button
                                data-cy='dataset-submit-button'
                                loading={state.formSubmitting}
                                variant='primary'
                                onClick={() => {
                                    setState({ validateAll: true });
                                    handleSubmit();
                                }}
                                disabled={!isValid}
                            >
                                Create dataset
                            </Button>
                        </Popover>
                    </SpaceBetween>
                }
            >
                <SpaceBetween direction='vertical' size='xl'>
                    <Container>
                        <SpaceBetween direction='vertical' size='s'>
                            <FormField
                                description='Maximum of 255 characters. Must be unique to the type that you choose. The dataset name must be unique to the scope (Global/Private/Project/Group).'
                                errorText={errors.name}
                                label='Dataset name'
                            >
                                <Input
                                    data-cy='dataset-name-input'
                                    value={state.form.name}
                                    onChange={({detail}) => setFields({name: detail.value})}
                                    onBlur={() => touchFields(['name'])}
                                />
                            </FormField>
                            <FormField
                                description='Description is required.'
                                errorText={errors.description}
                                label='Description'
                            >
                                <Textarea
                                    data-cy='dataset-description-textarea'
                                    value={state.form.description}
                                    onChange={({detail}) => setFields({description: detail.value})}
                                    onBlur={() => touchFields(['description'])}
                                />
                            </FormField>
                            <FormField
                                description={
                                    window.env.MANAGE_IAM_ROLES ? (
                                        'Global datasets are accessible from any project, project datasets ' +
                                        'are accessible only to the project they were created in, group datasets ' +
                                        'are accessible only to members of that group, and private datasets ' +
                                        'are accessible only to the user that created them.'
                                    ) : (
                                        <Alert
                                            statusIconAriaLabel='Info'
                                            header='Dataset Access Limitations'
                                        >
                                            Dataset Type is used as a convention to organize data within
                                            S3 but <strong>does not</strong> prevent other {window.env.APPLICATION_NAME} users
                                            from accessing data. Making a &quot;Private&quot; or
                                            &quot;Project&quot; dataset is merely a convention and does
                                            not enforce access control.
                                        </Alert>
                                    )
                                }
                                errorText={errors.type}
                                label='Dataset Type'
                            >
                                <Select
                                    data-cy='dataset-type-select'
                                    selectedOption={{
                                        label: initCap(state.form.type || ''),
                                        value: state.form.type,
                                    }}
                                    options={generateOptions()}
                                    onChange={({ detail }) => {
                                        setFields({type: detail.selectedOption.value as keyof typeof DatasetType});
                                    }}
                                    onBlur={() => touchFields(['type'])}
                                />
                            </FormField>
                            <Condition condition={state.form.type === DatasetType.GROUP}>
                                <FormField
                                    description={
                                        'Group datasets are accessible only to members of that group. ' +
                                        'A dataset may be associated with multiple groups.'
                                    }
                                    errorText={errors.groupNames}
                                    label='Groups'
                                >
                                    <Multiselect
                                        selectedOptions={state.form.groupNames}
                                        onChange={({ detail }) => {
                                            setFields({groupNames: detail.selectedOptions});
                                        }}
                                        options={generateGroupOptions()}
                                        placeholder='Choose one or more groups'
                                        deselectAriaLabel={(e) => `Remove ${e.label}`}
                                        selectedAriaLabel='Selected groups'
                                        filteringType='auto'
                                        data-cy='group-name-multiselect'
                                    />
                                </FormField>
                            </Condition>
                        </SpaceBetween>
                    </Container>
                    <Container>
                        <DatasetBrowser
                            resource={dataset.location || ''}
                            actions={DatasetBrowserActions}
                            selectableItemsTypes={['objects']}
                            manageMode={DatasetBrowserManageMode.Create}
                            onItemsChange={useCallback(({detail}) => {
                                setDatasetFileList(detail.items.filter((item): item is DatasetResourceObject => item.type === 'object'));
                            }, [setDatasetFileList])}
                        />
                    </Container>
                </SpaceBetween>
            </Form>
        </ContentLayout>
    );
}

export default DatasetCreate;<|MERGE_RESOLUTION|>--- conflicted
+++ resolved
@@ -55,12 +55,9 @@
 import { getAllGroups } from '../../group/group.reducer';
 import { IGroup } from '../../../shared/model/group.model';
 import { useNotificationService } from '../../../shared/util/hooks';
-<<<<<<< HEAD
 import { OptionDefinition } from '@cloudscape-design/components/internal/components/option/interfaces';
 import Condition from '../../../modules/condition';
-=======
 import Axios from 'axios';
->>>>>>> 6698331d
 
 const formSchema = z.object({
     name: z
@@ -133,17 +130,8 @@
             options.push({ label: initCap(DatasetType.PROJECT), value: DatasetType.PROJECT });
         }
 
-<<<<<<< HEAD
         if (groups) {
             options.push({ label: initCap(DatasetType.GROUP), value: DatasetType.GROUP });
-=======
-        if (groups && groups.length > 0) {
-            const groupLabels: { label: string; value: string }[] = [];
-            groups.map((group, index) => {
-                groupLabels.push({ label: group.name, value: `group${index}`});
-            });
-            options.push({ label: 'Groups', options: groupLabels});
->>>>>>> 6698331d
         }
 
         return options;
