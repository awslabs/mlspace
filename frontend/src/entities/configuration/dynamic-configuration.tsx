--- conflicted
+++ resolved
@@ -225,18 +225,6 @@
         setFields({ 'configuration.EMRConfig.applications': updatedSelectedApps });
     };
 
-
-<<<<<<< HEAD
-    return (
-        <Container
-            header={
-                <Header
-                    variant='h2'
-                    description={`The current dynamic configuration of ${window.env.APPLICATION_NAME}. These settings can be modified without redeploying the application.`}
-                >
-                    {window.env.APPLICATION_NAME} Dynamic Configuration
-                </Header>
-=======
     const isObject = (x) => typeof x === 'object' && !Array.isArray(x) && x !== null;
 
     /**
@@ -266,7 +254,6 @@
                 if (!_.isEqual(value1, value2)) {
                     output[key] = value2;
                 }
->>>>>>> d7ee880e
             }
         }
         return output;
