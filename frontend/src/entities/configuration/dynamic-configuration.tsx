--- conflicted
+++ resolved
@@ -22,10 +22,7 @@
     Input,
     FileUpload,
     Toggle,
-<<<<<<< HEAD
-=======
     FormField,
->>>>>>> 179a3f05
 } from '@cloudscape-design/components';
 import React, { useEffect, useState } from 'react';
 import { useAppDispatch, useAppSelector } from '../../config/store';
