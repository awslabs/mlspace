--- conflicted
+++ resolved
@@ -35,14 +35,9 @@
     });
 
     useMemo(() => {
-<<<<<<< HEAD
-        dispatch(listConfigurations({configScope: 'global', numVersions: 10}));
+        dispatch(listConfigurations({configScope: 'global', numVersions: applicationConfig.versionId + 1}));
         // eslint-disable-next-line react-hooks/exhaustive-deps
-    }, [dispatch, applicationConfig]);
-=======
-        dispatch(listConfigurations({configScope: 'global', numVersions: applicationConfig.versionId + 1}));
-    }, [applicationConfig.versionId, dispatch]);
->>>>>>> d7ee880e
+    }, [applicationConfig, dispatch]);
 
     const columnDefinition = [
         {
