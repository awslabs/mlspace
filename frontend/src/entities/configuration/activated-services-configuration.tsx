--- conflicted
+++ resolved
@@ -50,33 +50,6 @@
                 <Alert statusIconAriaLabel='Info'>Activated Services: Activate or deactivate services
                         within MLSpace. IAM permissions that control access to these services within the
                         MLSpace user interface and Jupyter Notebooks will automatically update. Deactivated
-<<<<<<< HEAD
-                        services will no longer appear within the MLSpace user interface or be available for
-                        use within Notebooks. Deactivating services will suspend all active corresponding jobs
-                        and instances associated with the service.</Alert>
-                    <Grid gridDefinition={Object.keys(configurableServices).map(() => ({colspan: 3}))}>
-                        {Object.keys(configurableServices).map((service) => {
-                            return (
-                                <Box textAlign='center'>
-                                    <SpaceBetween alignItems='center' size='xs'>
-                                        <Toggle
-                                            onChange={({detail}) => {
-                                                const updatedField = {};
-                                                updatedField[`configuration.EnabledServices.${service}`] = detail.checked;
-                                                props.setFields(updatedField);
-                                            }}
-                                            checked={props.enabledServices[service]}
-                                        >
-                                        </Toggle>
-                                    </SpaceBetween>
-                                    <p>{configurableServices[service]}</p>
-                                </Box>
-                            );
-                        })}
-                    </Grid>
-                </SpaceBetween>
-            </ContentLayout>
-=======
                         services will no longer appear within the MLSpace user interface. Deactivating
                         services will terminate all active corresponding jobs and instances associated with
                         the service.</Alert>
@@ -101,7 +74,6 @@
                     })}
                 </Grid>
             </SpaceBetween>
->>>>>>> 3c8e72a9
         </Container>
     );
 }
