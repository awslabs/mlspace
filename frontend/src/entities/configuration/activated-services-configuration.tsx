--- conflicted
+++ resolved
@@ -41,21 +41,12 @@
 const generateDescription = () => {
     return `
         Activate or deactivate services within MLSpace. Deactivated 
-<<<<<<< HEAD
-        services will no longer appear within the MLSpace user interface${!window.env.MANAGE_IAM_ROLES ? `. 
-        Due to dynamic roles not being in use, deactivating a service will not limit the ability of users to
-        leverage that service in notebooks.` : ` or be available for use within notebooks. 
-        IAM permissions  that control access to these services within the MLSpace user interface and Jupyter Notebooks 
-        will automatically update.  Deactivating services will suspend all active corresponding jobs and instances 
-        associated with the service.`}
-=======
         services will no longer appear within the MLSpace user interface${window.env.MANAGE_IAM_ROLES ? ` or 
         be available for use within notebooks. IAM permissions  that control access to these services within 
         the MLSpace user interface and Jupyter Notebooks will automatically update.  Deactivating services will 
         suspend all active corresponding jobs and instances associated with the service.` : 
         `. Due to dynamic roles not being in use, deactivating a service will not limit the ability of users to
         leverage that service in notebooks.`}
->>>>>>> f708b0f0
     `;
 };
 
