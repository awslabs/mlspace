--- conflicted
+++ resolved
@@ -84,12 +84,7 @@
                     ...state,
                     failedToLoadConfig: true,
                 };
-<<<<<<< HEAD
             });
-            
-=======
-            });   
->>>>>>> b29f4940
     },
 });
 
