/**
  Copyright Amazon.com, Inc. or its affiliates. All Rights Reserved.

  Licensed under the Apache License, Version 2.0 (the "License").
  You may not use this file except in compliance with the License.
  You may obtain a copy of the License at

      http://www.apache.org/licenses/LICENSE-2.0

  Unless required by applicable law or agreed to in writing, software
  distributed under the License is distributed on an "AS IS" BASIS,
  WITHOUT WARRANTIES OR CONDITIONS OF ANY KIND, either express or implied.
  See the License for the specific language governing permissions and
  limitations under the License.
*/

import { DebouncedFunc, debounce } from 'lodash';
import { useCallback, useEffect, useMemo, useState } from 'react';

/**
 * A custom hook that runs an action periodically in the background to refresh data.
<<<<<<< HEAD
 * It sets a minimum delay of 2 seconds before setting the `isBackgroundRefreshing` 
 * state back to `false`, providing a better user experience by avoiding rapid changes in the UI state.
 * 
 * @param {Function} action - The function to run periodically to refresh data 
=======
 *
 * @param {Function} action - The function to run periodically to refresh data
>>>>>>> cf90c0c3
 * @param {Array} deps - The dependencies of the action function
 * @param {boolean} condition - A condition that must be true for the action to run
*/
export function useBackgroundRefresh (action: () => void, deps: readonly unknown[] = [], condition = true): boolean {
    const callbackAction = useCallback(action, [action, ...deps]);
<<<<<<< HEAD
    const [isBackgroundRefreshing, setIsBackgroundRefreshing] = useState(false);
    
=======

>>>>>>> cf90c0c3
    useEffect(() => {
        // Only start a periodic refresh if the condition is met
        if (condition) {
<<<<<<< HEAD
            const timerId = setInterval(async () => {
=======
            const timerId = setInterval(() => {
                // Once the condition is no longer met we can stop refreshing
                if (!condition) {
                    clearInterval(timerId);
                    return;
                }
>>>>>>> cf90c0c3
                setIsBackgroundRefreshing(true);
                const now = new Date().valueOf();
                await callbackAction();
                const waitTime = Math.max(0, -(new Date().valueOf() - now) + 2000);
                setTimeout(() => {
                    setIsBackgroundRefreshing(false);
                }, waitTime);
            }, (window.env.BACKGROUND_REFRESH_INTERVAL || 60) * 1000);
<<<<<<< HEAD

            
=======
>>>>>>> cf90c0c3
            return () => {
                clearInterval(timerId);
            };
        }
<<<<<<< HEAD
    }, [action, callbackAction, condition, isBackgroundRefreshing]);
=======
        // We only want to recreate the interval if the condition changes
        // eslint-disable-next-line react-hooks/exhaustive-deps
    }, [condition]);
>>>>>>> cf90c0c3
    return isBackgroundRefreshing;
}

/**
 * Creates a debounced function that delays invoking {@link callback} until after {@link delay} milliseconds have elapsed since
 * the last time the debounced function was invoked.
 * 
 * NOTE: The returned function has {@link callback} as a dependency so it is up to the caller to ensure {@link callback} doesn't
 * change or is memoized.
 * 
 * @param {Function} callback The function to debounce.
 * @param {number} delay The number of milliseconds to delay.
 * @returns {Function} The memoized and debounced function.
 */
export function useDebounce<T extends (...args: any[]) => void> (callback: T, delay = 300): DebouncedFunc<T> {
    // useMemo is necessary because useCallback doesn't understand the dependencies for the debounced function
    const debounced = useMemo(() => debounce(callback, delay), [callback, delay]);
    
    return useCallback(debounced, [debounced]);
}<|MERGE_RESOLUTION|>--- conflicted
+++ resolved
@@ -19,39 +19,26 @@
 
 /**
  * A custom hook that runs an action periodically in the background to refresh data.
-<<<<<<< HEAD
  * It sets a minimum delay of 2 seconds before setting the `isBackgroundRefreshing` 
  * state back to `false`, providing a better user experience by avoiding rapid changes in the UI state.
  * 
  * @param {Function} action - The function to run periodically to refresh data 
-=======
- *
- * @param {Function} action - The function to run periodically to refresh data
->>>>>>> cf90c0c3
  * @param {Array} deps - The dependencies of the action function
  * @param {boolean} condition - A condition that must be true for the action to run
 */
 export function useBackgroundRefresh (action: () => void, deps: readonly unknown[] = [], condition = true): boolean {
     const callbackAction = useCallback(action, [action, ...deps]);
-<<<<<<< HEAD
     const [isBackgroundRefreshing, setIsBackgroundRefreshing] = useState(false);
-    
-=======
 
->>>>>>> cf90c0c3
     useEffect(() => {
         // Only start a periodic refresh if the condition is met
         if (condition) {
-<<<<<<< HEAD
             const timerId = setInterval(async () => {
-=======
-            const timerId = setInterval(() => {
                 // Once the condition is no longer met we can stop refreshing
                 if (!condition) {
                     clearInterval(timerId);
                     return;
                 }
->>>>>>> cf90c0c3
                 setIsBackgroundRefreshing(true);
                 const now = new Date().valueOf();
                 await callbackAction();
@@ -60,22 +47,15 @@
                     setIsBackgroundRefreshing(false);
                 }, waitTime);
             }, (window.env.BACKGROUND_REFRESH_INTERVAL || 60) * 1000);
-<<<<<<< HEAD
 
             
-=======
->>>>>>> cf90c0c3
             return () => {
                 clearInterval(timerId);
             };
         }
-<<<<<<< HEAD
-    }, [action, callbackAction, condition, isBackgroundRefreshing]);
-=======
         // We only want to recreate the interval if the condition changes
         // eslint-disable-next-line react-hooks/exhaustive-deps
     }, [condition]);
->>>>>>> cf90c0c3
     return isBackgroundRefreshing;
 }
 
