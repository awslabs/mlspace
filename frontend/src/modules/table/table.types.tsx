/**
  Copyright Amazon.com, Inc. or its affiliates. All Rights Reserved.

  Licensed under the Apache License, Version 2.0 (the "License").
  You may not use this file except in compliance with the License.
  You may obtain a copy of the License at

      http://www.apache.org/licenses/LICENSE-2.0

  Unless required by applicable law or agreed to in writing, software
  distributed under the License is distributed on an "AS IS" BASIS,
  WITHOUT WARRANTIES OR CONDITIONS OF ANY KIND, either express or implied.
  See the License for the specific language governing permissions and
  limitations under the License.
*/

import {
    CollectionPreferencesProps,
    TableProps as CloudscapeTableProps,
    HeaderProps as CloudscapeHeaderProps,
    Box,
} from '@cloudscape-design/components';
import React, { ReactNode } from 'react';
import { CallbackFunction } from '../../types';
import { ServerRequestProps } from '../../shared/util/table-utils';
import { ActionCreatorWithoutPayload, AsyncThunk } from '@reduxjs/toolkit';

type TableProps<Entry = TableEntry> = {
    tableName?: string;
    tableType?: CloudscapeTableProps.SelectionType;
    actions?: CallbackFunction<TableActionProps<Entry>, ReactNode | undefined>;
    selectItemsCallback?: CallbackFunction;
    allItems: Entry[];
    setItemsOverride?: CallbackFunction;
    columnDefinitions: CloudscapeTableProps.ColumnDefinition<Entry>[];
    visibleColumns?: readonly string[];
    visibleContentPreference?: CollectionPreferencesProps.VisibleContentPreference;
    // Unique property of table items that can be used for tracking purposes ie arn
    trackBy?: string;
    // User friendly property of table items that will be used in selection aria labels
    itemNameProperty?: string;
    empty?: ReactNode;
    header?: ReactNode;
    headerVariant?: CloudscapeHeaderProps.Variant;
    footer?: ReactNode;
    variant?: CloudscapeTableProps.Variant;
    showPreference?: boolean;
    showCounter?: boolean;
    showFilter?: boolean;
    showPaging?: boolean;
    loadingItems?: boolean;
    loadingAction?: boolean;
    pageSize?: number;
    stickyHeader?: boolean;
    loadingText?: string;
    focusProps?: any;
    focusFileUploadProps?: any;
    serverRequestProps?: ServerRequestProps;
    serverFetch?: AsyncThunk<any, ServerRequestProps, any>;
    storeClear?: ActionCreatorWithoutPayload;
    keepSelection?: boolean;
<<<<<<< HEAD
=======
    tableDescription?: string;
>>>>>>> fcb0ce5b
};

type TableEntry = any;

export type TableActionProps<T = any> = Pick<TableProps<T>, 'allItems' | 'setItemsOverride' | 'loadingAction' | 'focusProps' | 'focusFileUploadProps'> & {
    selectedItems?: readonly T[],
};

function EmptyState (title: string) {
    return (
        <Box textAlign='center' color='inherit'>
            <Box variant='strong' textAlign='center' color='inherit'>
                {title}
            </Box>
        </Box>
    );
}

export type { TableEntry, TableProps };

export { EmptyState };<|MERGE_RESOLUTION|>--- conflicted
+++ resolved
@@ -59,10 +59,7 @@
     serverFetch?: AsyncThunk<any, ServerRequestProps, any>;
     storeClear?: ActionCreatorWithoutPayload;
     keepSelection?: boolean;
-<<<<<<< HEAD
-=======
     tableDescription?: string;
->>>>>>> fcb0ce5b
 };
 
 type TableEntry = any;
