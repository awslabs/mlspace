name: Draft Release and Tag

on:
  pull_request:
    types: [closed]

permissions:
  id-token: write
  contents: write

jobs:
  draft_release:
    runs-on: ubuntu-latest
    if: (startsWith(github.event.pull_request.head.ref, 'release/' ) || startsWith(github.event.pull_request.head.ref, 'hotfix/')) && github.event.pull_request.merged == true && github.event.pull_request.base.ref == 'main'
    steps:
      - name: Checkout Source Tag
        uses: actions/checkout@v4
        with:
          ref: main
      - name: Get Version
        id: get-version
        run: |
          version=$(echo ${{github.event.pull_request.head.ref}} | cut -d/ -f2)
          echo "version=$version" >> $GITHUB_OUTPUT
          echo "VERSION = $version"
      - name: Create Release
        run: |
          gh release create ${{ steps.get-version.outputs.version }} --generate-notes -d -t "${{ steps.get-version.outputs.version }}" --target main
        env:
          GH_TOKEN: ${{ secrets.LEAD_ACCESS_TOKEN }}
  send_final_slack_notification:
    name: Send Final Slack Notification
    needs: [ draft_release ]
    runs-on: ubuntu-latest
    if: always()
    steps:
      - name: Get Version
        id: get-version
        run: |
          version=$(echo ${{github.event.pull_request.head.ref}} | cut -d/ -f2)
          echo "version=$version" >> $GITHUB_OUTPUT
          echo "VERSION = $version"
      - name: Send Notification that Draft Release is Ready
        uses: rtCamp/action-slack-notify@v2
<<<<<<< HEAD
        if: (startsWith(github.event.pull_request.head.ref, 'release/' ) || startsWith(github.event.pull_request.head.ref, 'hotfix/')) && github.event.pull_request.merged == true
=======
        if: (startsWith(github.event.pull_request.head.ref, 'release/' ) || startsWith(github.event.pull_request.head.ref, 'hotfix/')) && github.event.pull_request.merged == true && github.event.pull_request.base.ref == 'main'
>>>>>>> 748acb69
        env:
          SLACK_WEBHOOK: ${{ secrets.SLACK_WEBHOOK_URL }}
          SLACK_COLOR: ${{ job.status }}
          SLACK_TITLE: 'Build Finished'
          SLACK_FOOTER: ''
          MSG_MINIMAL: true
          SLACK_MESSAGE_ON_FAILURE: '<!here> FAILED to publish Draft release for ${{ steps.get-version.outputs.version }}'
          SLACK_MESSAGE_ON_SUCCESS: '<!here> Draft release published for ${{ steps.get-version.outputs.version }}'
          SLACK_MESSAGE: '<!here> Draft release finished with status ${{ job.status }} for ${{ steps.get-version.outputs.version }}'<|MERGE_RESOLUTION|>--- conflicted
+++ resolved
@@ -42,11 +42,7 @@
           echo "VERSION = $version"
       - name: Send Notification that Draft Release is Ready
         uses: rtCamp/action-slack-notify@v2
-<<<<<<< HEAD
-        if: (startsWith(github.event.pull_request.head.ref, 'release/' ) || startsWith(github.event.pull_request.head.ref, 'hotfix/')) && github.event.pull_request.merged == true
-=======
         if: (startsWith(github.event.pull_request.head.ref, 'release/' ) || startsWith(github.event.pull_request.head.ref, 'hotfix/')) && github.event.pull_request.merged == true && github.event.pull_request.base.ref == 'main'
->>>>>>> 748acb69
         env:
           SLACK_WEBHOOK: ${{ secrets.SLACK_WEBHOOK_URL }}
           SLACK_COLOR: ${{ job.status }}
