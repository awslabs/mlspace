/**
  Copyright Amazon.com, Inc. or its affiliates. All Rights Reserved.

  Licensed under the Apache License, Version 2.0 (the "License").
  You may not use this file except in compliance with the License.
  You may obtain a copy of the License at

      http://www.apache.org/licenses/LICENSE-2.0

  Unless required by applicable law or agreed to in writing, software
  distributed under the License is distributed on an "AS IS" BASIS,
  WITHOUT WARRANTIES OR CONDITIONS OF ANY KIND, either express or implied.
  See the License for the specific language governing permissions and
  limitations under the License.
*/

import { App, Stack } from 'aws-cdk-lib';
import { LayerVersion } from 'aws-cdk-lib/aws-lambda';
import { StringParameter } from 'aws-cdk-lib/aws-ssm';
import { MLSpacePythonLambdaFunction, registerAPIEndpoint } from '../../utils/apiFunction';
import { ApiStackProperties } from './restApi';
import { RestApi } from 'aws-cdk-lib/aws-apigateway';

export class ProjectsApiStack extends Stack {
    constructor (parent: App, id: string, props: ApiStackProperties) {
        super(parent, id, {
            terminationProtection: false,
            ...props,
        });

        // Get common layer based on arn from SSM due to issues with cross stack references
        const commonLambdaLayer = LayerVersion.fromLayerVersionArn(
            this,
            'mls-common-lambda-layer',
            StringParameter.valueForStringParameter(this, props.mlspaceConfig.COMMON_LAYER_ARN_PARAM)
        );

        const restApi = RestApi.fromRestApiAttributes(this, 'RestApi', {
            restApiId: props.restApiId,
            rootResourceId: props.rootResourceId,
        });

        const apis: MLSpacePythonLambdaFunction[] = [
            {
                name: 'list_all',
                resource: 'project',
                description: 'List all MLSpace projects',
                path: 'project',
                method: 'GET',
            },
            {
                name: 'create',
                resource: 'project',
                description: 'Create a new MLSpace project',
                path: 'project',
                method: 'POST',
                environment: {
                    DATA_BUCKET: props.dataBucketName,
                },
            },
            {
                name: 'project_users',
                resource: 'project',
                description: 'Lists users that belong to a project',
                path: 'project/{projectName}/users',
                method: 'GET',
            },
            {
                name: 'add_users',
                resource: 'project',
                description: 'Adds users to a project',
                path: 'project/{projectName}/users',
                method: 'POST',
                environment: {
                    DATA_BUCKET: props.dataBucketName,
                },
            },
            {
                name: 'update_project_user',
                resource: 'project',
                description: 'Change the role of an MLSpace user within a project',
                path: 'project/{projectName}/users/{username}',
                method: 'PUT',
            },
            {
                name: 'add_groups',
                resource: 'project',
                description: 'Adds groups to a project',
                path: 'project/{projectName}/groups',
                method: 'POST',
<<<<<<< HEAD
=======
                environment: {
                    DATA_BUCKET: props.dataBucketName,
                },
>>>>>>> 72a071df
            },
            {
                name: 'update_project_group',
                resource: 'project',
                description: 'Change the role of an MLSpace group within a project',
                path: 'project/{projectName}/groups/{groupName}',
                method: 'PUT',
<<<<<<< HEAD
=======
                environment: {
                    DATA_BUCKET: props.dataBucketName,
                },
>>>>>>> 72a071df
            },
            {
                name: 'delete',
                resource: 'project',
                description: 'Delete an MLSpace project',
                path: 'project/{projectName}',
                method: 'DELETE',
                environment: {
                    DATA_BUCKET: props.dataBucketName,
                },
            },
            {
                name: 'get',
                resource: 'project',
                description: 'Gets the corresponding project object',
                path: 'project/{projectName}',
                method: 'GET',
            },
            {
                name: 'remove_user',
                resource: 'project',
                description: 'Removes a user from a project',
                path: 'project/{projectName}/users/{username}',
                method: 'DELETE',
                environment: {
                    DATA_BUCKET: props.dataBucketName,
                },
            },
            {
                name: 'remove_group',
                resource: 'project',
                description: 'Removes a group from a project',
                path: 'project/{projectName}/groups/{groupName}',
                method: 'DELETE',
<<<<<<< HEAD
=======
                environment: {
                    DATA_BUCKET: props.dataBucketName,
                },
>>>>>>> 72a071df
            },
            {
                name: 'update',
                resource: 'project',
                description: 'Updates project state (suspended/active)',
                path: 'project/{projectName}',
                method: 'PUT',
            },
            {
                name: 'list_resources',
                resource: 'training_job',
                description: 'List training jobs',
                path: 'project/{projectName}/jobs/training',
                method: 'GET',
            },
            {
                name: 'list_resources',
                resource: 'transform_job',
                description: 'Lists transform jobs',
                path: 'project/{projectName}/jobs/transform',
                method: 'GET',
            },
            {
                name: 'list_resources',
                resource: 'hpo_job',
                description: 'Lists HPO jobs',
                path: 'project/{projectName}/jobs/hpo',
                method: 'GET',
            },
            {
                name: 'list_resources',
                resource: 'labeling_job',
                description: 'List Ground Truth labeling jobs',
                path: 'project/{projectName}/jobs/labeling',
                method: 'GET',
            },
            {
                name: 'list_workteams',
                resource: 'labeling_job',
                description: 'Describes a Ground Truth workteams',
                path: 'project/{projectName}/jobs/labeling/teams',
                method: 'GET',
            },
            {
                name: 'list_resources',
                resource: 'notebook',
                description: 'List all notebook instances in MLSpace',
                path: 'project/{projectName}/notebooks',
                method: 'GET',
            },
            {
                name: 'list_resources',
                resource: 'model',
                description: 'List models',
                path: 'project/{projectName}/models',
                method: 'GET',
            },
            {
                name: 'list_resources',
                resource: 'endpoint',
                description: 'Lists endpoints',
                path: 'project/{projectName}/endpoints',
                method: 'GET',
            },
            {
                name: 'list_resources',
                resource: 'endpoint_config',
                description: 'Lists endpoint configs',
                path: 'project/{projectName}/endpoint-configs',
                method: 'GET',
            },
            {
                name: 'list_resources',
                resource: 'dataset',
                description: 'List all datasets associated with the specified project',
                path: 'project/{projectName}/datasets',
                method: 'GET',
            },
            {
                name: 'list_all',
                resource: 'emr',
                description: 'List all EMR Clusters in MLSpace',
                path: 'project/{projectName}/emr',
                method: 'GET',
            },
            {
                name: 'create',
                resource: 'emr',
                description: 'Create an EMR Cluster in an MLSpace project',
                path: 'project/{projectName}/emr',
                method: 'POST',
                environment: {
                    BUCKET: props.configBucketName,
                    S3_KEY: props.notebookParamFileKey,
                    EMR_SECURITY_CONFIGURATION: props.mlspaceConfig.EMR_SECURITY_CONFIG_NAME,
                    EMR_EC2_ROLE_NAME: props.emrEC2RoleName || '',
                    EMR_SERVICE_ROLE_NAME: props.emrServiceRoleName || '',
                    EMR_EC2_SSH_KEY: props.mlspaceConfig.EMR_EC2_SSH_KEY,
                    DATA_BUCKET: props.dataBucketName,
                    LOG_BUCKET: props.cwlBucketName,
                },
            },
            {
                name: 'list',
                resource: 'batch_translate',
                description: 'List pages of Batch Translate jobs for a project in MLSpace',
                path: 'project/{projectName}/batch-translate-jobs',
                method: 'GET',
            },
            {
                name: 'project_groups',
                resource: 'project',
                description: 'Lists groups that belong to a project',
                path: 'project/{projectName}/groups',
                method: 'GET',
            },
        ];

        apis.forEach((f) => {
            const system_permissions = ['remove_user', 'update', 'delete'];
            registerAPIEndpoint(
                this,
                restApi,
                props.authorizer,
                system_permissions.includes(f.name) ? props.systemRole : props.applicationRole,
                props.applicationRole.roleName,
                props.notebookInstanceRole.roleName,
                props.lambdaSourcePath,
                [commonLambdaLayer],
                f,
                props.mlSpaceVPC,
                props.securityGroups,
                props.mlspaceConfig,
                props.permissionsBoundaryArn
            );
        });
    }
}<|MERGE_RESOLUTION|>--- conflicted
+++ resolved
@@ -88,12 +88,9 @@
                 description: 'Adds groups to a project',
                 path: 'project/{projectName}/groups',
                 method: 'POST',
-<<<<<<< HEAD
-=======
-                environment: {
-                    DATA_BUCKET: props.dataBucketName,
-                },
->>>>>>> 72a071df
+                environment: {
+                    DATA_BUCKET: props.dataBucketName,
+                },
             },
             {
                 name: 'update_project_group',
@@ -101,12 +98,9 @@
                 description: 'Change the role of an MLSpace group within a project',
                 path: 'project/{projectName}/groups/{groupName}',
                 method: 'PUT',
-<<<<<<< HEAD
-=======
-                environment: {
-                    DATA_BUCKET: props.dataBucketName,
-                },
->>>>>>> 72a071df
+                environment: {
+                    DATA_BUCKET: props.dataBucketName,
+                },
             },
             {
                 name: 'delete',
@@ -141,12 +135,9 @@
                 description: 'Removes a group from a project',
                 path: 'project/{projectName}/groups/{groupName}',
                 method: 'DELETE',
-<<<<<<< HEAD
-=======
-                environment: {
-                    DATA_BUCKET: props.dataBucketName,
-                },
->>>>>>> 72a071df
+                environment: {
+                    DATA_BUCKET: props.dataBucketName,
+                },
             },
             {
                 name: 'update',
