--- conflicted
+++ resolved
@@ -35,26 +35,6 @@
 import { Bucket } from 'aws-cdk-lib/aws-s3';
 import { BucketDeployment, Source } from 'aws-cdk-lib/aws-s3-deployment';
 import { StringParameter } from 'aws-cdk-lib/aws-ssm';
-<<<<<<< HEAD
-=======
-import {
-    ADDITIONAL_LAMBDA_ENVIRONMENT_VARS,
-    APPLICATION_NAME,
-    BUCKET_DEPLOYMENT_ROLE_ARN,
-    COMMON_LAYER_ARN_PARAM,
-    ENABLE_ACCESS_LOGGING,
-    ENABLE_GROUNDTRUTH,
-    IDP_ENDPOINT_SSM_PARAM,
-    INTERNAL_OIDC_URL,
-    LAMBDA_ARCHITECTURE,
-    LAMBDA_RUNTIME,
-    MANAGE_IAM_ROLES,
-    OIDC_CLIENT_NAME,
-    OIDC_REDIRECT_URI,
-    OIDC_URL,
-    OIDC_VERIFY_SSL
-} from '../../constants';
->>>>>>> 2b5c068a
 import { ADCLambdaCABundleAspect } from '../../utils/adcCertBundleAspect';
 import { createLambdaLayer } from '../../utils/layers';
 import { MLSpaceConfig } from '../../utils/configTypes';
@@ -275,8 +255,8 @@
         }
 
         const authorizerLambda = new Function(this, 'MLSpaceAuthorizerLambda', {
-            runtime: LAMBDA_RUNTIME,
-            architecture: LAMBDA_ARCHITECTURE,
+            runtime: props.mlspaceConfig.LAMBDA_RUNTIME,
+            architecture: props.mlspaceConfig.LAMBDA_ARCHITECTURE,
             handler: 'ml_space_lambda.authorizer.lambda_function.lambda_handler',
             functionName: 'mls-lambda-authorizer',
             code: Code.fromAsset(props.lambdaSourcePath),
