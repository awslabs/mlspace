/**
  Copyright Amazon.com, Inc. or its affiliates. All Rights Reserved.

  Licensed under the Apache License, Version 2.0 (the "License").
  You may not use this file except in compliance with the License.
  You may obtain a copy of the License at

      http://www.apache.org/licenses/LICENSE-2.0

  Unless required by applicable law or agreed to in writing, software
  distributed under the License is distributed on an "AS IS" BASIS,
  WITHOUT WARRANTIES OR CONDITIONS OF ANY KIND, either express or implied.
  See the License for the specific language governing permissions and
  limitations under the License.
*/

import { App, Aspects, Duration, RemovalPolicy, Stack, StackProps } from 'aws-cdk-lib';
import { Trail } from 'aws-cdk-lib/aws-cloudtrail';
import { AttributeType, BillingMode, ProjectionType, Table, TableEncryption } from 'aws-cdk-lib/aws-dynamodb';
import { ISecurityGroup, IVpc } from 'aws-cdk-lib/aws-ec2';
import { CfnSecurityConfiguration } from 'aws-cdk-lib/aws-emr';
import { Rule, Schedule } from 'aws-cdk-lib/aws-events';
import { LambdaFunction } from 'aws-cdk-lib/aws-events-targets';
import { Effect, IRole, PolicyStatement, Role, ServicePrincipal } from 'aws-cdk-lib/aws-iam';
import { IKey } from 'aws-cdk-lib/aws-kms';
import { Code, Function } from 'aws-cdk-lib/aws-lambda';
import {
    Bucket,
    BucketAccessControl,
    BucketEncryption,
    EventType,
    HttpMethods,
    ObjectOwnership,
} from 'aws-cdk-lib/aws-s3';
import { BucketDeployment, Source } from 'aws-cdk-lib/aws-s3-deployment';
import { LambdaDestination } from 'aws-cdk-lib/aws-s3-notifications';
import { Subscription, SubscriptionProtocol, Topic } from 'aws-cdk-lib/aws-sns';
import { StringParameter } from 'aws-cdk-lib/aws-ssm';
<<<<<<< HEAD
=======
import {
    ADDITIONAL_LAMBDA_ENVIRONMENT_VARS,
    BUCKET_DEPLOYMENT_ROLE_ARN,
    COMMON_LAYER_ARN_PARAM,
    CREATE_MLSPACE_CLOUDTRAIL_TRAIL,
    DATASETS_TABLE_NAME,
    EMR_SECURITY_CONFIG_NAME,
    ENABLE_ACCESS_LOGGING,
    LAMBDA_ARCHITECTURE,
    LAMBDA_RUNTIME,
    MLSPACE_LIFECYCLE_CONFIG_NAME,
    NOTEBOOK_PARAMETERS_FILE_NAME,
    NOTIFICATION_DISTRO,
    PROJECTS_TABLE_NAME,
    PROJECT_USERS_TABLE_NAME,
    RESOURCE_METADATA_TABLE_NAME,
    RESOURCE_SCHEDULE_TABLE_NAME,
    RESOURCE_TERMINATION_INTERVAL,
    SYSTEM_TAG,
    USERS_TABLE_NAME,
} from '../../constants';
>>>>>>> 2b5c068a
import { ADCLambdaCABundleAspect } from '../../utils/adcCertBundleAspect';
import { createLambdaLayer } from '../../utils/layers';
import { MLSpaceConfig } from '../../utils/configTypes';

export type CoreStackProps = {
    readonly lambdaSourcePath: string;
    readonly notificationDistro: string;
    readonly configBucketName: string;
    readonly dataBucketName: string;
    readonly cwlBucketName: string;
    readonly websiteBucketName: string;
    readonly accessLogsBucketName: string;
    readonly encryptionKey: IKey;
    readonly mlSpaceAppRole: IRole;
    readonly mlSpaceNotebookRole: IRole;
    readonly mlSpaceVPC: IVpc;
    readonly mlSpaceDefaultSecurityGroupId: string;
    readonly isIso?: boolean;
    readonly lambdaSecurityGroups: ISecurityGroup[];
    readonly mlspaceConfig: MLSpaceConfig;
} & StackProps;

export class CoreStack extends Stack {
    constructor (parent: App, name: string, props: CoreStackProps) {
        super(parent, name, {
            terminationProtection: false,
            ...props,
        });

        const logsServicePrincipal = new ServicePrincipal('logs.amazonaws.com');

        if (props.mlspaceConfig.NOTIFICATION_DISTRO) {
            new Subscription(this, 'Subscription', {
                topic: new Topic(this, 'mlspace-topic'),
                endpoint: props.notificationDistro,
                protocol: SubscriptionProtocol.EMAIL,
            });
        }

        let accessLogBucket = undefined;
        if (props.mlspaceConfig.ENABLE_ACCESS_LOGGING) {
            accessLogBucket = new Bucket(this, 'mlspace-access-logs-bucket', {
                bucketName: props.accessLogsBucketName,
                encryption: BucketEncryption.S3_MANAGED,
                publicReadAccess: false,
                versioned: true,
                enforceSSL: true,
                objectOwnership: ObjectOwnership.BUCKET_OWNER_PREFERRED,
            });
        }

        // Config Bucket (holds emr config/notebook parameters)
        const configBucket = new Bucket(this, 'mlspace-config-bucket', {
            bucketName: props.configBucketName,
            encryptionKey: props.encryptionKey,
            removalPolicy: RemovalPolicy.DESTROY,
            versioned: true,
            enforceSSL: true,
            serverAccessLogsBucket: accessLogBucket,
            serverAccessLogsPrefix: accessLogBucket ? 'mlspace-config-bucket' : undefined,
        });

        // Publish notebook config
        // This is a pretty ugly hack but at the moment you can't use json data with
        // cross stack parameters - https://github.com/aws/aws-cdk/issues/21503
        const mlspaceNotebookRole = new StringParameter(this, 'dynamic-config-notebook-role', {
            parameterName: 'notebook-param-notebook-role-arn',
            stringValue: props.mlSpaceNotebookRole.roleArn,
        });
        const secGroupId = new StringParameter(this, 'dynamic-config-security-group', {
            parameterName: 'notebook-param-vpc-security-group',
            stringValue: props.mlSpaceDefaultSecurityGroupId,
        });
        const subnetIds = new StringParameter(this, 'dynamic-config-subnets', {
            parameterName: 'notebook-param-subnet-ids',
            stringValue: props.mlSpaceVPC.isolatedSubnets
                .concat(props.mlSpaceVPC.privateSubnets)
                .map((s) => s.subnetId)
                .join(','),
        });

        const kmsKeyId = new StringParameter(this, 'dynamic-config-kms-id', {
            parameterName: 'notebook-param-kms-id',
            stringValue: props.encryptionKey.keyId,
        });
        const notebookParams = {
            pSMSKMSKeyId: kmsKeyId.stringValue,
            pSMSRoleARN: mlspaceNotebookRole.stringValue,
            pSMSSecurityGroupId: [secGroupId.stringValue],
            pSMSSubnetIds: subnetIds.stringValue,
            pSMSLifecycleConfigName: props.mlspaceConfig.MLSPACE_LIFECYCLE_CONFIG_NAME,
            pSMSDataBucketName: props.dataBucketName,
        };

        const configDeployment = new BucketDeployment(this, 'MLSpaceConfigDeployment', {
            sources: [
                Source.jsonData(props.mlspaceConfig.NOTEBOOK_PARAMETERS_FILE_NAME, notebookParams),
                Source.asset('./lib/resources/config'),
            ],
            destinationBucket: configBucket,
            prune: true,
            role: props.mlspaceConfig.BUCKET_DEPLOYMENT_ROLE_ARN
                ? Role.fromRoleArn(this, 'mlspace-config-deploy-role', props.mlspaceConfig.BUCKET_DEPLOYMENT_ROLE_ARN, {
                    mutable: false,
                })
                : undefined,
        });

        // Static Site
        const websiteBucket = new Bucket(this, 'mlspace-website-bucket', {
            bucketName: props.websiteBucketName,
            accessControl: BucketAccessControl.BUCKET_OWNER_FULL_CONTROL,
            encryption: BucketEncryption.S3_MANAGED,
            removalPolicy: RemovalPolicy.DESTROY,
            enforceSSL: true,
            websiteErrorDocument: 'index.html',
            websiteIndexDocument: 'index.html',
            cors: [
                {
                    allowedMethods: [
                        HttpMethods.GET,
                        HttpMethods.POST,
                        HttpMethods.PUT,
                        HttpMethods.DELETE,
                    ],
                    allowedOrigins: ['*'],
                    exposedHeaders: [
                        'x-amz-server-side-encryption',
                        'x-amz-request-id',
                        'x-amz-id-2',
                    ],
                    allowedHeaders: ['*'],
                },
            ],
            serverAccessLogsBucket: accessLogBucket,
            serverAccessLogsPrefix: accessLogBucket ? 'mlspace-website-bucket' : undefined,
        });
        websiteBucket.grantRead(new ServicePrincipal('apigateway.amazonaws.com'));

        // Data Bucket
        const dataBucket = new Bucket(this, 'mlspace-data-bucket', {
            bucketName: props.dataBucketName,
            encryptionKey: props.encryptionKey,
            removalPolicy: RemovalPolicy.DESTROY,
            versioned: true,
            enforceSSL: true,
            cors: [
                {
                    allowedMethods: [HttpMethods.GET, HttpMethods.POST],
                    allowedHeaders: ['*'],
                    allowedOrigins: ['*'],
                    exposedHeaders: ['Access-Control-Allow-Origin'],
                },
            ],
            serverAccessLogsBucket: accessLogBucket,
            serverAccessLogsPrefix: accessLogBucket ? 'mlspace-data-bucket' : undefined,
        });

        const exampleDataDeployment = new BucketDeployment(this, 'MLSpaceExampleDataDeployment', {
            sources: [
                Source.jsonData(props.mlspaceConfig.NOTEBOOK_PARAMETERS_FILE_NAME, notebookParams),
                Source.asset('lib/resources/sagemaker/global/'),
            ],
            destinationKeyPrefix: 'global-read-only/resources/',
            destinationBucket: dataBucket,
            prune: false,
            role: props.mlspaceConfig.BUCKET_DEPLOYMENT_ROLE_ARN
                ? Role.fromRoleArn(
                    this,
                    'mlspace-example-data-deploy-role',
                    props.mlspaceConfig.BUCKET_DEPLOYMENT_ROLE_ARN,
                    {
                        mutable: false,
                    }
                )
                : undefined,
        });

        const notifierLambdaLayer = createLambdaLayer(this, 'common', 'notifier');

        const s3NotificationLambda = new Function(this, 's3Notifier', {
            functionName: 'mls-lambda-s3-notifier',
            description:
                'S3 event notification function to handle ddb actions in response to dataset file actions',
            runtime: LAMBDA_RUNTIME,
            architecture: LAMBDA_ARCHITECTURE,
            handler: 'ml_space_lambda.s3_event_put_notification.lambda_function.lambda_handler',
            code: Code.fromAsset(props.lambdaSourcePath),
            timeout: Duration.seconds(5),
            role: props.mlSpaceAppRole,
            environment: {
                DATA_BUCKET: props.dataBucketName,
                DATASETS_TABLE: props.mlspaceConfig.DATASETS_TABLE_NAME,
                PROJECTS_TABLE: props.mlspaceConfig.PROJECTS_TABLE_NAME,
                PROJECT_USERS_TABLE: props.mlspaceConfig.PROJECT_USERS_TABLE_NAME,
                USERS_TABLE: props.mlspaceConfig.USERS_TABLE_NAME,
                ...props.mlspaceConfig.ADDITIONAL_LAMBDA_ENVIRONMENT_VARS,
            },
            layers: [notifierLambdaLayer.layerVersion],
            vpc: props.mlSpaceVPC,
            securityGroups: props.lambdaSecurityGroups,
        });

        s3NotificationLambda.addPermission('s3Notifier-invoke', {
            action: 'lambda:InvokeFunction',
            principal: new ServicePrincipal('s3.amazonaws.com'),
            sourceAccount: this.account,
            sourceArn: dataBucket.bucketArn,
        });

        dataBucket.addEventNotification(
            EventType.OBJECT_CREATED,
            new LambdaDestination(s3NotificationLambda)
        );

        const commonLambdaLayer = createLambdaLayer(this, 'common');

        // Save common layer arn to SSM to avoid issue related to cross stack references
        new StringParameter(this, 'VersionArn', {
            parameterName: props.mlspaceConfig.COMMON_LAYER_ARN_PARAM,
            stringValue: commonLambdaLayer.layerVersion.layerVersionArn,
        });

        const terminateResourcesLambda = new Function(this, 'resourceTerminator', {
            functionName: 'mls-lambda-resource-terminator',
            description:
                'Sweeper function that stops/terminates resources based on scheduled configuration',
            runtime: LAMBDA_RUNTIME,
            architecture: LAMBDA_ARCHITECTURE,
            handler: 'ml_space_lambda.resource_scheduler.lambda_functions.terminate_resources',
            code: Code.fromAsset(props.lambdaSourcePath),
            timeout: Duration.minutes(15),
            role: props.mlSpaceAppRole,
            environment: {
                RESOURCE_SCHEDULE_TABLE: props.mlspaceConfig.RESOURCE_SCHEDULE_TABLE_NAME,
                ...props.mlspaceConfig.ADDITIONAL_LAMBDA_ENVIRONMENT_VARS,
            },
            layers: [commonLambdaLayer.layerVersion],
            vpc: props.mlSpaceVPC,
            securityGroups: props.lambdaSecurityGroups,
        });

        const ruleName = 'mlspace-rule-terminate-resources';
        new Rule(this, ruleName, {
            schedule: Schedule.rate(Duration.minutes(props.mlspaceConfig.RESOURCE_TERMINATION_INTERVAL)),
            targets: [new LambdaFunction(terminateResourcesLambda)],
            ruleName: ruleName,
        });

        // Logs Bucket
        const cwlBucket = new Bucket(this, 'mlspace-logs-bucket', {
            bucketName: props.cwlBucketName,
            removalPolicy: RemovalPolicy.DESTROY,
            encryptionKey: props.encryptionKey,
            enforceSSL: true,
            cors: [
                {
                    allowedMethods: [HttpMethods.POST],
                    allowedHeaders: ['*'],
                    allowedOrigins: ['*'],
                },
            ],
            serverAccessLogsBucket: accessLogBucket,
            serverAccessLogsPrefix: accessLogBucket ? 'mlspace-logs-bucket' : undefined,
        });
        cwlBucket.addToResourcePolicy(
            new PolicyStatement({
                effect: Effect.ALLOW,
                actions: ['s3:GetBucketAcl'],
                resources: [cwlBucket.bucketArn],
                principals: [logsServicePrincipal],
            })
        );
        cwlBucket.addToResourcePolicy(
            new PolicyStatement({
                effect: Effect.ALLOW,
                actions: ['s3:PutObject'],
                resources: [`${cwlBucket.bucketArn}/cloudwatch/*`],
                principals: [logsServicePrincipal],
                conditions: {
                    StringEquals: {
                        's3:x-amz-acl': 'bucket-owner-full-control',
                    },
                },
            })
        );

        // Cloudtrail setup
        if (props.mlspaceConfig.CREATE_MLSPACE_CLOUDTRAIL_TRAIL) {
            new Trail(this, 'mlspace-cloudtrail', {
                trailName: 'mlspace-cloudtrail',
                isMultiRegionTrail: true,
                includeGlobalServiceEvents: true,
                bucket: cwlBucket,
            });
        }

        // Datasets Table
        const datasetScopeAttribute = { name: 'scope', type: AttributeType.STRING };
        const datasetNameAttribute = { name: 'name', type: AttributeType.STRING };
        new Table(this, 'mlspace-ddb-datasets', {
            tableName: props.mlspaceConfig.DATASETS_TABLE_NAME,
            partitionKey: datasetScopeAttribute,
            sortKey: datasetNameAttribute,
            billingMode: BillingMode.PAY_PER_REQUEST,
            encryption: TableEncryption.AWS_MANAGED,
        });

        // Projects Table
        new Table(this, 'mlspace-ddb-projects', {
            tableName: props.mlspaceConfig.PROJECTS_TABLE_NAME,
            partitionKey: { name: 'name', type: AttributeType.STRING },
            billingMode: BillingMode.PAY_PER_REQUEST,
            encryption: TableEncryption.AWS_MANAGED,
        });

        // Project Users Table
        const projectAttribute = { name: 'project', type: AttributeType.STRING };
        const userAttribute = { name: 'user', type: AttributeType.STRING };
        const projectUsersTable = new Table(this, 'mlspace-ddb-project-users', {
            tableName: props.mlspaceConfig.PROJECT_USERS_TABLE_NAME,
            partitionKey: projectAttribute,
            sortKey: userAttribute,
            billingMode: BillingMode.PAY_PER_REQUEST,
            encryption: TableEncryption.AWS_MANAGED,
        });

        projectUsersTable.addGlobalSecondaryIndex({
            indexName: 'ReverseLookup',
            partitionKey: userAttribute,
            sortKey: projectAttribute,
            projectionType: ProjectionType.KEYS_ONLY,
        });

        // Users Table
        new Table(this, 'mlspace-ddb-users', {
            tableName: props.mlspaceConfig.USERS_TABLE_NAME,
            partitionKey: { name: 'username', type: AttributeType.STRING },
            billingMode: BillingMode.PAY_PER_REQUEST,
            encryption: TableEncryption.AWS_MANAGED,
        });

        // Resource Termination Schedule Table
        const resourceIdAttribute = { name: 'resourceId', type: AttributeType.STRING };
        const resourceTypeAttribute = { name: 'resourceType', type: AttributeType.STRING };
        new Table(this, 'mlspace-ddb-resource-schedule', {
            tableName: props.mlspaceConfig.RESOURCE_SCHEDULE_TABLE_NAME,
            partitionKey: resourceIdAttribute,
            sortKey: resourceTypeAttribute,
            billingMode: BillingMode.PAY_PER_REQUEST,
            encryption: TableEncryption.AWS_MANAGED,
        });

        // Resources Metadata Table
        const resourcesMetadataTable = new Table(this, 'mlspace-resource-metadata', {
            tableName: props.mlspaceConfig.RESOURCE_METADATA_TABLE_NAME,
            partitionKey: resourceTypeAttribute,
            sortKey: resourceIdAttribute,
            billingMode: BillingMode.PAY_PER_REQUEST,
            encryption: TableEncryption.AWS_MANAGED,
        });

        resourcesMetadataTable.addLocalSecondaryIndex({
            indexName: 'ProjectResources',
            sortKey: projectAttribute,
            projectionType: ProjectionType.ALL,
        });

        resourcesMetadataTable.addLocalSecondaryIndex({
            indexName: 'UserResources',
            sortKey: userAttribute,
            projectionType: ProjectionType.ALL,
        });

        // EMR Security Configuration
        new CfnSecurityConfiguration(this, 'mlspace-emr-security-config', {
            name: props.mlspaceConfig.EMR_SECURITY_CONFIG_NAME,
            securityConfiguration: {
                InstanceMetadataServiceConfiguration: {
                    MinimumInstanceMetadataServiceVersion: 2,
                    HttpPutResponseHopLimit: 1,
                },
            },
        });

        const resourceMetadataLambda = new Function(this, 'mlspace-resource-metadata-lambda', {
            functionName: 'mls-lambda-resource-metadata',
            description:
                'Lambda to process event bridge notifications and update corresponding entries in the mlspace resource metadata ddb table.',
            runtime: LAMBDA_RUNTIME,
            architecture: LAMBDA_ARCHITECTURE,
            handler: 'ml_space_lambda.resource_metadata.lambda_functions.process_event',
            code: Code.fromAsset(props.lambdaSourcePath),
            timeout: Duration.seconds(90),
            role: props.mlSpaceAppRole,
            environment: {
                RESOURCE_METADATA_TABLE: props.mlspaceConfig.RESOURCE_METADATA_TABLE_NAME,
                SYSTEM_TAG: props.mlspaceConfig.SYSTEM_TAG,
                ...props.mlspaceConfig.ADDITIONAL_LAMBDA_ENVIRONMENT_VARS,
            },
            layers: [commonLambdaLayer.layerVersion],
            vpc: props.mlSpaceVPC,
            securityGroups: props.lambdaSecurityGroups,
        });

        // Event bridge rule for resource metadata capture
        new Rule(this, 'mlspace-resource-metadata-rule', {
            ruleName: 'mlspace-resource-metadata-sync',
            eventPattern: {
                account: [this.account],
                source: ['aws.sagemaker', 'aws.translate', 'aws.emr'],
                detailType: [
                    'SageMaker Endpoint State Change',
                    'SageMaker Endpoint Config State Change',
                    'SageMaker Ground Truth Labeling Job State Change',
                    'SageMaker HyperParameter Tuning Job State Change',
                    'SageMaker Notebook Instance State Change',
                    'SageMaker Model State Change',
                    'SageMaker Training Job State Change',
                    'SageMaker Transform Job State Change',
                    'Translate TextTranslationJob State Change',
                    'EMR Cluster State Change',

                ],
            },
            targets: [new LambdaFunction(resourceMetadataLambda)],
        });

        new Rule(this, 'mlspace-cloudtrail-metadata-rule', {
            ruleName: 'mlspace-cloudtrail-metadata-sync',
            eventPattern: {
                account: [this.account],
                source: ['aws.sagemaker', 'aws.translate', 'aws.emr'],
                detailType: ['AWS API Call via CloudTrail'],
                detail: {
                    eventSource: ['sagemaker.amazonaws.com', 'translate.amazonaws.com'],
                    eventName: [
                        'CreateLabelingJob',
                        'StartTextTranslationJob',
                        'StopTextTranslationJob',
                        'RunJobFlow',
                    ],
                },
            },
            targets: [new LambdaFunction(resourceMetadataLambda)],
        });

        if (props.isIso) {
            const adcCABundleAspect = new ADCLambdaCABundleAspect();
            Aspects.of(configDeployment).add(adcCABundleAspect);
            Aspects.of(exampleDataDeployment).add(adcCABundleAspect);
            Aspects.of(resourceMetadataLambda).add(adcCABundleAspect);
            Aspects.of(s3NotificationLambda).add(adcCABundleAspect);
            Aspects.of(terminateResourcesLambda).add(adcCABundleAspect);
        }
    }
}<|MERGE_RESOLUTION|>--- conflicted
+++ resolved
@@ -36,30 +36,6 @@
 import { LambdaDestination } from 'aws-cdk-lib/aws-s3-notifications';
 import { Subscription, SubscriptionProtocol, Topic } from 'aws-cdk-lib/aws-sns';
 import { StringParameter } from 'aws-cdk-lib/aws-ssm';
-<<<<<<< HEAD
-=======
-import {
-    ADDITIONAL_LAMBDA_ENVIRONMENT_VARS,
-    BUCKET_DEPLOYMENT_ROLE_ARN,
-    COMMON_LAYER_ARN_PARAM,
-    CREATE_MLSPACE_CLOUDTRAIL_TRAIL,
-    DATASETS_TABLE_NAME,
-    EMR_SECURITY_CONFIG_NAME,
-    ENABLE_ACCESS_LOGGING,
-    LAMBDA_ARCHITECTURE,
-    LAMBDA_RUNTIME,
-    MLSPACE_LIFECYCLE_CONFIG_NAME,
-    NOTEBOOK_PARAMETERS_FILE_NAME,
-    NOTIFICATION_DISTRO,
-    PROJECTS_TABLE_NAME,
-    PROJECT_USERS_TABLE_NAME,
-    RESOURCE_METADATA_TABLE_NAME,
-    RESOURCE_SCHEDULE_TABLE_NAME,
-    RESOURCE_TERMINATION_INTERVAL,
-    SYSTEM_TAG,
-    USERS_TABLE_NAME,
-} from '../../constants';
->>>>>>> 2b5c068a
 import { ADCLambdaCABundleAspect } from '../../utils/adcCertBundleAspect';
 import { createLambdaLayer } from '../../utils/layers';
 import { MLSpaceConfig } from '../../utils/configTypes';
@@ -244,8 +220,8 @@
             functionName: 'mls-lambda-s3-notifier',
             description:
                 'S3 event notification function to handle ddb actions in response to dataset file actions',
-            runtime: LAMBDA_RUNTIME,
-            architecture: LAMBDA_ARCHITECTURE,
+            runtime: props.mlspaceConfig.LAMBDA_RUNTIME,
+            architecture: props.mlspaceConfig.LAMBDA_ARCHITECTURE,
             handler: 'ml_space_lambda.s3_event_put_notification.lambda_function.lambda_handler',
             code: Code.fromAsset(props.lambdaSourcePath),
             timeout: Duration.seconds(5),
@@ -287,8 +263,8 @@
             functionName: 'mls-lambda-resource-terminator',
             description:
                 'Sweeper function that stops/terminates resources based on scheduled configuration',
-            runtime: LAMBDA_RUNTIME,
-            architecture: LAMBDA_ARCHITECTURE,
+            runtime: props.mlspaceConfig.LAMBDA_RUNTIME,
+            architecture: props.mlspaceConfig.LAMBDA_ARCHITECTURE,
             handler: 'ml_space_lambda.resource_scheduler.lambda_functions.terminate_resources',
             code: Code.fromAsset(props.lambdaSourcePath),
             timeout: Duration.minutes(15),
@@ -449,8 +425,8 @@
             functionName: 'mls-lambda-resource-metadata',
             description:
                 'Lambda to process event bridge notifications and update corresponding entries in the mlspace resource metadata ddb table.',
-            runtime: LAMBDA_RUNTIME,
-            architecture: LAMBDA_ARCHITECTURE,
+            runtime: props.mlspaceConfig.LAMBDA_RUNTIME,
+            architecture: props.mlspaceConfig.LAMBDA_ARCHITECTURE,
             handler: 'ml_space_lambda.resource_metadata.lambda_functions.process_event',
             code: Code.fromAsset(props.lambdaSourcePath),
             timeout: Duration.seconds(90),
