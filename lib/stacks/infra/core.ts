/**
  Copyright Amazon.com, Inc. or its affiliates. All Rights Reserved.

  Licensed under the Apache License, Version 2.0 (the "License").
  You may not use this file except in compliance with the License.
  You may obtain a copy of the License at

      http://www.apache.org/licenses/LICENSE-2.0

  Unless required by applicable law or agreed to in writing, software
  distributed under the License is distributed on an "AS IS" BASIS,
  WITHOUT WARRANTIES OR CONDITIONS OF ANY KIND, either express or implied.
  See the License for the specific language governing permissions and
  limitations under the License.
*/

import { App, Aspects, Duration, RemovalPolicy, Stack, StackProps } from 'aws-cdk-lib';
import { Trail } from 'aws-cdk-lib/aws-cloudtrail';
import { AttributeType, BillingMode, ProjectionType, Table, TableEncryption } from 'aws-cdk-lib/aws-dynamodb';
import { ISecurityGroup, IVpc } from 'aws-cdk-lib/aws-ec2';
import { CfnSecurityConfiguration } from 'aws-cdk-lib/aws-emr';
import { Rule, Schedule } from 'aws-cdk-lib/aws-events';
import { LambdaFunction } from 'aws-cdk-lib/aws-events-targets';
import { Effect, IRole, PolicyStatement, Role, ServicePrincipal } from 'aws-cdk-lib/aws-iam';
import { IKey } from 'aws-cdk-lib/aws-kms';
import { Code, Function } from 'aws-cdk-lib/aws-lambda';
import {
    Bucket,
    BucketAccessControl,
    BucketEncryption,
    EventType,
    HttpMethods,
    ObjectOwnership,
} from 'aws-cdk-lib/aws-s3';
import { BucketDeployment, Source } from 'aws-cdk-lib/aws-s3-deployment';
import { LambdaDestination } from 'aws-cdk-lib/aws-s3-notifications';
import { Subscription, SubscriptionProtocol, Topic } from 'aws-cdk-lib/aws-sns';
import { StringParameter } from 'aws-cdk-lib/aws-ssm';
import { ADCLambdaCABundleAspect } from '../../utils/adcCertBundleAspect';
import { createLambdaLayer } from '../../utils/layers';
import { MLSpaceConfig } from '../../utils/configTypes';
import { AwsCustomResource, AwsCustomResourcePolicy, PhysicalResourceId } from 'aws-cdk-lib/custom-resources';
import { generateAppConfig } from '../../utils/initialAppConfig';

export type CoreStackProps = {
    readonly lambdaSourcePath: string;
    readonly notificationDistro: string;
    readonly configBucketName: string;
    readonly dataBucketName: string;
    readonly cwlBucketName: string;
    readonly websiteBucketName: string;
    readonly accessLogsBucketName: string;
    readonly encryptionKey: IKey;
    readonly mlSpaceAppRole: IRole;
    readonly mlSpaceNotebookRole: IRole;
    readonly mlSpaceVPC: IVpc;
    readonly mlSpaceDefaultSecurityGroupId: string;
    readonly isIso?: boolean;
    readonly lambdaSecurityGroups: ISecurityGroup[];
    readonly mlspaceConfig: MLSpaceConfig;
} & StackProps;

export class CoreStack extends Stack {
    constructor (parent: App, name: string, props: CoreStackProps) {
        super(parent, name, {
            terminationProtection: false,
            ...props,
        });

        const logsServicePrincipal = new ServicePrincipal('logs.amazonaws.com');

        if (props.mlspaceConfig.NOTIFICATION_DISTRO) {
            new Subscription(this, 'Subscription', {
                topic: new Topic(this, 'mlspace-topic'),
                endpoint: props.notificationDistro,
                protocol: SubscriptionProtocol.EMAIL,
            });
        }

        let accessLogBucket = undefined;
        if (props.mlspaceConfig.ENABLE_ACCESS_LOGGING) {
            accessLogBucket = new Bucket(this, 'mlspace-access-logs-bucket', {
                bucketName: props.accessLogsBucketName,
                encryption: BucketEncryption.S3_MANAGED,
                publicReadAccess: false,
                versioned: true,
                enforceSSL: true,
                objectOwnership: ObjectOwnership.BUCKET_OWNER_PREFERRED,
            });
        }

        // Config Bucket (holds emr config/notebook parameters)
        const configBucket = new Bucket(this, 'mlspace-config-bucket', {
            bucketName: props.configBucketName,
            encryptionKey: props.encryptionKey,
            removalPolicy: RemovalPolicy.DESTROY,
            versioned: true,
            enforceSSL: true,
            serverAccessLogsBucket: accessLogBucket,
            serverAccessLogsPrefix: accessLogBucket ? 'mlspace-config-bucket' : undefined,
        });

        // Publish notebook config
        // This is a pretty ugly hack but at the moment you can't use json data with
        // cross stack parameters - https://github.com/aws/aws-cdk/issues/21503
        const mlspaceNotebookRole = new StringParameter(this, 'dynamic-config-notebook-role', {
            parameterName: 'notebook-param-notebook-role-arn',
            stringValue: props.mlSpaceNotebookRole.roleArn,
        });
        const secGroupId = new StringParameter(this, 'dynamic-config-security-group', {
            parameterName: 'notebook-param-vpc-security-group',
            stringValue: props.mlSpaceDefaultSecurityGroupId,
        });
        const subnetIds = new StringParameter(this, 'dynamic-config-subnets', {
            parameterName: 'notebook-param-subnet-ids',
            stringValue: props.mlSpaceVPC.isolatedSubnets
                .concat(props.mlSpaceVPC.privateSubnets)
                .map((s) => s.subnetId)
                .join(','),
        });

        const kmsKeyId = new StringParameter(this, 'dynamic-config-kms-id', {
            parameterName: 'notebook-param-kms-id',
            stringValue: props.encryptionKey.keyId,
        });
        const notebookParams = {
            pSMSKMSKeyId: kmsKeyId.stringValue,
            pSMSRoleARN: mlspaceNotebookRole.stringValue,
            pSMSSecurityGroupId: [secGroupId.stringValue],
            pSMSSubnetIds: subnetIds.stringValue,
            pSMSLifecycleConfigName: props.mlspaceConfig.MLSPACE_LIFECYCLE_CONFIG_NAME,
            pSMSDataBucketName: props.dataBucketName,
        };

        const configDeployment = new BucketDeployment(this, 'MLSpaceConfigDeployment', {
            sources: [
                Source.jsonData(props.mlspaceConfig.NOTEBOOK_PARAMETERS_FILE_NAME, notebookParams),
                Source.asset('./lib/resources/config'),
            ],
            destinationBucket: configBucket,
            prune: true,
            role: props.mlspaceConfig.BUCKET_DEPLOYMENT_ROLE_ARN
                ? Role.fromRoleArn(this, 'mlspace-config-deploy-role', props.mlspaceConfig.BUCKET_DEPLOYMENT_ROLE_ARN, {
                    mutable: false,
                })
                : undefined,
        });

        // Static Site
        const websiteBucket = new Bucket(this, 'mlspace-website-bucket', {
            bucketName: props.websiteBucketName,
            accessControl: BucketAccessControl.BUCKET_OWNER_FULL_CONTROL,
            encryption: BucketEncryption.S3_MANAGED,
            removalPolicy: RemovalPolicy.DESTROY,
            enforceSSL: true,
            websiteErrorDocument: 'index.html',
            websiteIndexDocument: 'index.html',
            cors: [
                {
                    allowedMethods: [
                        HttpMethods.GET,
                        HttpMethods.POST,
                        HttpMethods.PUT,
                        HttpMethods.DELETE,
                    ],
                    allowedOrigins: ['*'],
                    exposedHeaders: [
                        'x-amz-server-side-encryption',
                        'x-amz-request-id',
                        'x-amz-id-2',
                    ],
                    allowedHeaders: ['*'],
                },
            ],
            serverAccessLogsBucket: accessLogBucket,
            serverAccessLogsPrefix: accessLogBucket ? 'mlspace-website-bucket' : undefined,
        });
        websiteBucket.grantRead(new ServicePrincipal('apigateway.amazonaws.com'));

        // Data Bucket
        const dataBucket = new Bucket(this, 'mlspace-data-bucket', {
            bucketName: props.dataBucketName,
            encryptionKey: props.encryptionKey,
            removalPolicy: RemovalPolicy.DESTROY,
            versioned: true,
            enforceSSL: true,
            cors: [
                {
                    allowedMethods: [HttpMethods.GET, HttpMethods.POST],
                    allowedHeaders: ['*'],
                    allowedOrigins: ['*'],
                    exposedHeaders: ['Access-Control-Allow-Origin'],
                },
            ],
            serverAccessLogsBucket: accessLogBucket,
            serverAccessLogsPrefix: accessLogBucket ? 'mlspace-data-bucket' : undefined,
        });

        const exampleDataDeployment = new BucketDeployment(this, 'MLSpaceExampleDataDeployment', {
            sources: [
                Source.jsonData(props.mlspaceConfig.NOTEBOOK_PARAMETERS_FILE_NAME, notebookParams),
                Source.asset('lib/resources/sagemaker/global/'),
            ],
            destinationKeyPrefix: 'global-read-only/resources/',
            destinationBucket: dataBucket,
            prune: false,
            role: props.mlspaceConfig.BUCKET_DEPLOYMENT_ROLE_ARN
                ? Role.fromRoleArn(
                    this,
                    'mlspace-example-data-deploy-role',
                    props.mlspaceConfig.BUCKET_DEPLOYMENT_ROLE_ARN,
                    {
                        mutable: false,
                    }
                )
                : undefined,
        });

        const commonLambdaLayer = createLambdaLayer(this, 'common');

        // Save common layer arn to SSM to avoid issue related to cross stack references
        new StringParameter(this, 'VersionArn', {
            parameterName: props.mlspaceConfig.COMMON_LAYER_ARN_PARAM,
            stringValue: commonLambdaLayer.layerVersion.layerVersionArn,
        });

<<<<<<< HEAD
        // Lambda for populating the initial app config 
=======
        // Lambda for populating the initial allowed instances in the app config 
>>>>>>> ab7a697d
        const appConfigLambda = new Function(this, 'appConfigDeployment', {
            functionName: 'mls-lambda-app-config-deployment',
            description:
                'Populates the initial app config',
            runtime: props.mlspaceConfig.LAMBDA_RUNTIME,
            architecture: props.mlspaceConfig.LAMBDA_ARCHITECTURE,
            handler: 'ml_space_lambda.initial_app_config.lambda_function.lambda_handler',
            code: Code.fromAsset(props.lambdaSourcePath),
            timeout: Duration.seconds(30),
            role: props.mlSpaceAppRole,
            environment: {
                APP_CONFIG_TABLE: props.mlspaceConfig.APP_CONFIGURATION_TABLE_NAME,
            },
            layers: [commonLambdaLayer.layerVersion],
            vpc: props.mlSpaceVPC,
            securityGroups: props.lambdaSecurityGroups,
        });

        const notifierLambdaLayer = createLambdaLayer(this, 'common', 'notifier');

        const s3NotificationLambda = new Function(this, 's3Notifier', {
            functionName: 'mls-lambda-s3-notifier',
            description:
                'S3 event notification function to handle ddb actions in response to dataset file actions',
            runtime: props.mlspaceConfig.LAMBDA_RUNTIME,
            architecture: props.mlspaceConfig.LAMBDA_ARCHITECTURE,
            handler: 'ml_space_lambda.s3_event_put_notification.lambda_function.lambda_handler',
            code: Code.fromAsset(props.lambdaSourcePath),
            timeout: Duration.seconds(5),
            role: props.mlSpaceAppRole,
            environment: {
                DATA_BUCKET: props.dataBucketName,
                DATASETS_TABLE: props.mlspaceConfig.DATASETS_TABLE_NAME,
                PROJECTS_TABLE: props.mlspaceConfig.PROJECTS_TABLE_NAME,
                PROJECT_USERS_TABLE: props.mlspaceConfig.PROJECT_USERS_TABLE_NAME,
                USERS_TABLE: props.mlspaceConfig.USERS_TABLE_NAME,
                ...props.mlspaceConfig.ADDITIONAL_LAMBDA_ENVIRONMENT_VARS,
            },
            layers: [notifierLambdaLayer.layerVersion],
            vpc: props.mlSpaceVPC,
            securityGroups: props.lambdaSecurityGroups,
        });

        s3NotificationLambda.addPermission('s3Notifier-invoke', {
            action: 'lambda:InvokeFunction',
            principal: new ServicePrincipal('s3.amazonaws.com'),
            sourceAccount: this.account,
            sourceArn: dataBucket.bucketArn,
        });

        dataBucket.addEventNotification(
            EventType.OBJECT_CREATED,
            new LambdaDestination(s3NotificationLambda)
        );

        const terminateResourcesLambda = new Function(this, 'resourceTerminator', {
            functionName: 'mls-lambda-resource-terminator',
            description:
                'Sweeper function that stops/terminates resources based on scheduled configuration',
            runtime: props.mlspaceConfig.LAMBDA_RUNTIME,
            architecture: props.mlspaceConfig.LAMBDA_ARCHITECTURE,
            handler: 'ml_space_lambda.resource_scheduler.lambda_functions.terminate_resources',
            code: Code.fromAsset(props.lambdaSourcePath),
            timeout: Duration.minutes(15),
            role: props.mlSpaceAppRole,
            environment: {
                RESOURCE_SCHEDULE_TABLE: props.mlspaceConfig.RESOURCE_SCHEDULE_TABLE_NAME,
                ...props.mlspaceConfig.ADDITIONAL_LAMBDA_ENVIRONMENT_VARS,
            },
            layers: [commonLambdaLayer.layerVersion],
            vpc: props.mlSpaceVPC,
            securityGroups: props.lambdaSecurityGroups,
        });

        const ruleName = 'mlspace-rule-terminate-resources';
        new Rule(this, ruleName, {
            schedule: Schedule.rate(Duration.minutes(props.mlspaceConfig.RESOURCE_TERMINATION_INTERVAL)),
            targets: [new LambdaFunction(terminateResourcesLambda)],
            ruleName: ruleName,
        });

        // Logs Bucket
        const cwlBucket = new Bucket(this, 'mlspace-logs-bucket', {
            bucketName: props.cwlBucketName,
            removalPolicy: RemovalPolicy.DESTROY,
            encryptionKey: props.encryptionKey,
            enforceSSL: true,
            cors: [
                {
                    allowedMethods: [HttpMethods.POST],
                    allowedHeaders: ['*'],
                    allowedOrigins: ['*'],
                },
            ],
            serverAccessLogsBucket: accessLogBucket,
            serverAccessLogsPrefix: accessLogBucket ? 'mlspace-logs-bucket' : undefined,
        });
        cwlBucket.addToResourcePolicy(
            new PolicyStatement({
                effect: Effect.ALLOW,
                actions: ['s3:GetBucketAcl'],
                resources: [cwlBucket.bucketArn],
                principals: [logsServicePrincipal],
            })
        );
        cwlBucket.addToResourcePolicy(
            new PolicyStatement({
                effect: Effect.ALLOW,
                actions: ['s3:PutObject'],
                resources: [`${cwlBucket.bucketArn}/cloudwatch/*`],
                principals: [logsServicePrincipal],
                conditions: {
                    StringEquals: {
                        's3:x-amz-acl': 'bucket-owner-full-control',
                    },
                },
            })
        );

        // Cloudtrail setup
        if (props.mlspaceConfig.CREATE_MLSPACE_CLOUDTRAIL_TRAIL) {
            new Trail(this, 'mlspace-cloudtrail', {
                trailName: 'mlspace-cloudtrail',
                isMultiRegionTrail: true,
                includeGlobalServiceEvents: true,
                bucket: cwlBucket,
            });
        }

        // Datasets Table
        const datasetScopeAttribute = { name: 'scope', type: AttributeType.STRING };
        const datasetNameAttribute = { name: 'name', type: AttributeType.STRING };
        new Table(this, 'mlspace-ddb-datasets', {
            tableName: props.mlspaceConfig.DATASETS_TABLE_NAME,
            partitionKey: datasetScopeAttribute,
            sortKey: datasetNameAttribute,
            billingMode: BillingMode.PAY_PER_REQUEST,
            encryption: TableEncryption.AWS_MANAGED,
        });

        // Projects Table
        new Table(this, 'mlspace-ddb-projects', {
            tableName: props.mlspaceConfig.PROJECTS_TABLE_NAME,
            partitionKey: { name: 'name', type: AttributeType.STRING },
            billingMode: BillingMode.PAY_PER_REQUEST,
            encryption: TableEncryption.AWS_MANAGED,
        });

        // Project Users Table
        const projectAttribute = { name: 'project', type: AttributeType.STRING };
        const userAttribute = { name: 'user', type: AttributeType.STRING };
        const projectUsersTable = new Table(this, 'mlspace-ddb-project-users', {
            tableName: props.mlspaceConfig.PROJECT_USERS_TABLE_NAME,
            partitionKey: projectAttribute,
            sortKey: userAttribute,
            billingMode: BillingMode.PAY_PER_REQUEST,
            encryption: TableEncryption.AWS_MANAGED,
        });

        projectUsersTable.addGlobalSecondaryIndex({
            indexName: 'ReverseLookup',
            partitionKey: userAttribute,
            sortKey: projectAttribute,
            projectionType: ProjectionType.KEYS_ONLY,
        });

        // Users Table
        new Table(this, 'mlspace-ddb-users', {
            tableName: props.mlspaceConfig.USERS_TABLE_NAME,
            partitionKey: { name: 'username', type: AttributeType.STRING },
            billingMode: BillingMode.PAY_PER_REQUEST,
            encryption: TableEncryption.AWS_MANAGED,
        });

        // Resource Termination Schedule Table
        const resourceIdAttribute = { name: 'resourceId', type: AttributeType.STRING };
        const resourceTypeAttribute = { name: 'resourceType', type: AttributeType.STRING };
        new Table(this, 'mlspace-ddb-resource-schedule', {
            tableName: props.mlspaceConfig.RESOURCE_SCHEDULE_TABLE_NAME,
            partitionKey: resourceIdAttribute,
            sortKey: resourceTypeAttribute,
            billingMode: BillingMode.PAY_PER_REQUEST,
            encryption: TableEncryption.AWS_MANAGED,
        });

        // Resources Metadata Table
        const resourcesMetadataTable = new Table(this, 'mlspace-resource-metadata', {
            tableName: props.mlspaceConfig.RESOURCE_METADATA_TABLE_NAME,
            partitionKey: resourceTypeAttribute,
            sortKey: resourceIdAttribute,
            billingMode: BillingMode.PAY_PER_REQUEST,
            encryption: TableEncryption.AWS_MANAGED,
        });

        resourcesMetadataTable.addLocalSecondaryIndex({
            indexName: 'ProjectResources',
            sortKey: projectAttribute,
            projectionType: ProjectionType.ALL,
        });

        resourcesMetadataTable.addLocalSecondaryIndex({
            indexName: 'UserResources',
            sortKey: userAttribute,
            projectionType: ProjectionType.ALL,
        });

        // App Configuration Table
        const appConfigTable = new Table(this, 'mlspace-ddb-app-configuration', {
            tableName: props.mlspaceConfig.APP_CONFIGURATION_TABLE_NAME,
            partitionKey: { name: 'configScope', type: AttributeType.STRING },
            sortKey: { name: 'versionId', type: AttributeType.NUMBER },
            billingMode: BillingMode.PAY_PER_REQUEST,
            encryption: TableEncryption.AWS_MANAGED,
        });

        // Populate the App Config table with default config
        new AwsCustomResource(this, 'mlspace-init-ddb-app-config', {
            onCreate: {
                service: 'DynamoDB',
                action: 'putItem',
                parameters: {
                    TableName: props.mlspaceConfig.APP_CONFIGURATION_TABLE_NAME,
                    Item: generateAppConfig(props.mlspaceConfig),
                },
                physicalResourceId: PhysicalResourceId.of('initAppConfigData'),
            },
            policy: AwsCustomResourcePolicy.fromSdkCalls({ resources: [appConfigTable.tableArn] }),
        });

        new AwsCustomResource(this, 'populate-instance-types', {
            onCreate: {
                service: 'Lambda',
                action: 'invoke',
                physicalResourceId: PhysicalResourceId.of('initInstanceTypes'),
                parameters: {
                    FunctionName: appConfigLambda.functionName,
                    Payload: '{}'
                }, 
            },
            policy: AwsCustomResourcePolicy.fromStatements([
                //Lambda functions must have their policy statement created explicitly, cannot use 'fromSdkCalls'
                new PolicyStatement({
                    effect: Effect.ALLOW,
                    actions: ['lambda:InvokeFunction'],
                    resources: [appConfigLambda.functionArn],
                }),
                new PolicyStatement({
                    effect: Effect.ALLOW,
                    actions: ['dynamodb:PutItem'],
                    resources: [appConfigTable.tableArn],
                }),
            ])
        });

        // EMR Security Configuration
        new CfnSecurityConfiguration(this, 'mlspace-emr-security-config', {
            name: props.mlspaceConfig.EMR_SECURITY_CONFIG_NAME,
            securityConfiguration: {
                InstanceMetadataServiceConfiguration: {
                    MinimumInstanceMetadataServiceVersion: 2,
                    HttpPutResponseHopLimit: 1,
                },
            },
        });

        const resourceMetadataLambda = new Function(this, 'mlspace-resource-metadata-lambda', {
            functionName: 'mls-lambda-resource-metadata',
            description:
                'Lambda to process event bridge notifications and update corresponding entries in the mlspace resource metadata ddb table.',
            runtime: props.mlspaceConfig.LAMBDA_RUNTIME,
            architecture: props.mlspaceConfig.LAMBDA_ARCHITECTURE,
            handler: 'ml_space_lambda.resource_metadata.lambda_functions.process_event',
            code: Code.fromAsset(props.lambdaSourcePath),
            timeout: Duration.seconds(90),
            role: props.mlSpaceAppRole,
            environment: {
                RESOURCE_METADATA_TABLE: props.mlspaceConfig.RESOURCE_METADATA_TABLE_NAME,
                SYSTEM_TAG: props.mlspaceConfig.SYSTEM_TAG,
                ...props.mlspaceConfig.ADDITIONAL_LAMBDA_ENVIRONMENT_VARS,
            },
            layers: [commonLambdaLayer.layerVersion],
            vpc: props.mlSpaceVPC,
            securityGroups: props.lambdaSecurityGroups,
        });

        // Event bridge rule for resource metadata capture
        new Rule(this, 'mlspace-resource-metadata-rule', {
            ruleName: 'mlspace-resource-metadata-sync',
            eventPattern: {
                account: [this.account],
                source: ['aws.sagemaker', 'aws.translate', 'aws.emr'],
                detailType: [
                    'SageMaker Endpoint State Change',
                    'SageMaker Endpoint Config State Change',
                    'SageMaker Ground Truth Labeling Job State Change',
                    'SageMaker HyperParameter Tuning Job State Change',
                    'SageMaker Notebook Instance State Change',
                    'SageMaker Model State Change',
                    'SageMaker Training Job State Change',
                    'SageMaker Transform Job State Change',
                    'Translate TextTranslationJob State Change',
                    'EMR Cluster State Change',

                ],
            },
            targets: [new LambdaFunction(resourceMetadataLambda)],
        });

        new Rule(this, 'mlspace-cloudtrail-metadata-rule', {
            ruleName: 'mlspace-cloudtrail-metadata-sync',
            eventPattern: {
                account: [this.account],
                source: ['aws.sagemaker', 'aws.translate', 'aws.emr'],
                detailType: ['AWS API Call via CloudTrail'],
                detail: {
                    eventSource: ['sagemaker.amazonaws.com', 'translate.amazonaws.com'],
                    eventName: [
                        'CreateLabelingJob',
                        'StartTextTranslationJob',
                        'StopTextTranslationJob',
                        'RunJobFlow',
                    ],
                },
            },
            targets: [new LambdaFunction(resourceMetadataLambda)],
        });

        if (props.isIso) {
            const adcCABundleAspect = new ADCLambdaCABundleAspect();
            Aspects.of(configDeployment).add(adcCABundleAspect);
            Aspects.of(exampleDataDeployment).add(adcCABundleAspect);
            Aspects.of(resourceMetadataLambda).add(adcCABundleAspect);
            Aspects.of(s3NotificationLambda).add(adcCABundleAspect);
            Aspects.of(terminateResourcesLambda).add(adcCABundleAspect);
        }
    }
}<|MERGE_RESOLUTION|>--- conflicted
+++ resolved
@@ -224,11 +224,7 @@
             stringValue: commonLambdaLayer.layerVersion.layerVersionArn,
         });
 
-<<<<<<< HEAD
-        // Lambda for populating the initial app config 
-=======
         // Lambda for populating the initial allowed instances in the app config 
->>>>>>> ab7a697d
         const appConfigLambda = new Function(this, 'appConfigDeployment', {
             functionName: 'mls-lambda-app-config-deployment',
             description:
