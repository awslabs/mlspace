/**
  Copyright Amazon.com, Inc. or its affiliates. All Rights Reserved.

  Licensed under the Apache License, Version 2.0 (the "License").
  You may not use this file except in compliance with the License.
  You may obtain a copy of the License at

      http://www.apache.org/licenses/LICENSE-2.0

  Unless required by applicable law or agreed to in writing, software
  distributed under the License is distributed on an "AS IS" BASIS,
  WITHOUT WARRANTIES OR CONDITIONS OF ANY KIND, either express or implied.
  See the License for the specific language governing permissions and
  limitations under the License.
*/

import { Architecture, Runtime } from 'aws-cdk-lib/aws-lambda';

// DynamoDB table names. If you modify these you may need to modify the application role policy
// statements to ensure actions are allowed against the correct resources. The default policy
// relies on all mlspace tables having a prefix of "mlspace-"
export const DATASETS_TABLE_NAME = 'mlspace-datasets';
export const PROJECTS_TABLE_NAME = 'mlspace-projects';
export const PROJECT_USERS_TABLE_NAME = 'mlspace-project-users';
export const USERS_TABLE_NAME = 'mlspace-users';
export const RESOURCE_SCHEDULE_TABLE_NAME = 'mlspace-resource-schedule';
export const RESOURCE_METADATA_TABLE_NAME = 'mlspace-resource-metadata';
export const APP_CONFIGURATION_TABLE_NAME = 'mlspace-app-configuration';
export const CONFIG_BUCKET_NAME = 'mlspace-config';
export const DATA_BUCKET_NAME = 'mlspace-data';
export const LOGS_BUCKET_NAME = 'mlspace-logs';
export const ACCESS_LOGS_BUCKET_NAME = 'mlspace-access-logs';
export const WEBSITE_BUCKET_NAME = 'mlspace-website';
export const MLSPACE_LIFECYCLE_CONFIG_NAME = 'mlspace-notebook-lifecycle-config';
export const NOTEBOOK_PARAMETERS_FILE_NAME = 'notebook-params.json';
export const PERMISSIONS_BOUNDARY_POLICY_NAME = '';

// This could be something like Admin or a dedicated role for KMS Key Management
export const KEY_MANAGER_ROLE_NAME = '';

// Account ID is appended to s3 buckets to ensure uniqueness within region
export const AWS_ACCOUNT = '';
// Region is required when importing existing resources (used when upgrading)
export const AWS_REGION = '';

export const SYSTEM_TAG = 'MLSpace';
export const IAM_RESOURCE_PREFIX = 'MLSpace';

// Set this to false if you do not want MLSpace to dynamically manage roles for project users
export const MANAGE_IAM_ROLES = true;

/* Optional configuration settings */
export const NOTIFICATION_DISTRO = '';
export const EXISTING_VPC_NAME = '';
export const EXISTING_VPC_ID = '';
export const EXISTING_VPC_DEFAULT_SECURITY_GROUP = '';
export const EXISTING_KMS_MASTER_KEY_ARN = '';
export const S3_READER_ROLE_ARN = '';
export const BUCKET_DEPLOYMENT_ROLE_ARN = '';

/*
 * Optionally set a key:value map of additional environment variables that will be added to all
 * MLSpace lambda functions. A common use of this would be configuring a proxy server for all
 * traffic. For example:
 * {
 *     'HTTP_PROXY': 'proxy.service.consul:3128',
 *     'HTTPS_PROXY': 'proxy.service.consul:3128',
 *     'NO_PROXY': '.consul,localhost,127.0.0.1,169.254.0.0/16,169.254.169.254,10.0.0.0/8',
 * }
 */
export const ADDITIONAL_LAMBDA_ENVIRONMENT_VARS: { [key: string]: string } = {};
/*
 * These roles must already exist in your account and have the required permissions.
 * The value here must be a valid arn similar to 'arn:aws:iam::111111111111:role/mls-notebook'
 */
export const NOTEBOOK_ROLE_ARN = '';
export const APP_ROLE_ARN = '';
export const SYSTEM_ROLE_ARN = '';

/* EMR Configuration */
// Role that will be used as the "ServiceRole" for all EMR clusters
export const EMR_DEFAULT_ROLE_ARN = '';
// Role that will be used as the "JobFlowRole" and "AutoScalingRole" for all EMR clusters
export const EMR_EC2_INSTANCE_ROLE_ARN = '';
export const EMR_SECURITY_CONFIG_NAME = 'MLSpace-EMR-SecurityConfig';

// The name of the EC2 key pair that can be used to connect to the master node using SSH as the user called “hadoop.”
export const EMR_EC2_SSH_KEY = '';

// Set this to false to disable access logging on all MLSpace S3 buckets and the APIGW
export const ENABLE_ACCESS_LOGGING = true;
// If access logs are enabled API Gateway will use the Cloudwatch role for your account
// if you have an existing role set that ARN here otherwise MLSpace will attempt to create
// the role for you
export const APIGATEWAY_CLOUDWATCH_ROLE_ARN = '';
// Set this to false if you do not want to create an MLSpace specific trail
export const CREATE_MLSPACE_CLOUDTRAIL_TRAIL = true;

// SSM property names
export const COMMON_LAYER_ARN_PARAM = '/mlspace/common-lambda-layer';

// Whether or not translate functionality should be include in the deployment
/**
 * @deprecated This constant will be removed in the next release. Activating and deactivating the Translate service
 * is now handled by the app config feature.
 */
export const ENABLE_TRANSLATE = true;

<<<<<<< HEAD
// Whether or not Ground Truth labeling functionality should be include in the deployment
=======
// Whether or not GroundTruth labeling functionality should be include in the deployment
/**
 * @deprecated This constant will be removed in the next release. Activating and deactivating the GroundTruth service
 * is now handled by the app config feature.
 */
>>>>>>> c818a976
export const ENABLE_GROUNDTRUTH = true;

// The default name for the application
export const APPLICATION_NAME = 'MLSpace';

// Policy names attached to NOTEBOOK_ROLE_ARN that restricts instance types that a notebook
// can use for each service
export const ENDPOINT_CONFIG_INSTANCE_CONSTRAINT_POLICY_ARN = '';
// Training / HPO / Transform
export const JOB_INSTANCE_CONSTRAINT_POLICY_ARN = '';

/* Web app properties */
export const IDP_ENDPOINT_SSM_PARAM = '';
export const OIDC_URL = '';
// OIDC URL that can be hit by authorizer lambda for token validation. If the OIDC endpoint is
// exposed publicly and can be hit by from the MLSpace VPC this value does not need to be set.
// If the OIDC endpoint is not accessible directly from VPC and requires peering or some other
// proxy, this can be set to something which the lambda can traverse in order to reach the OIDC
// instance.
export const INTERNAL_OIDC_URL = '';
export const OIDC_CLIENT_NAME = '';
// If your OIDC server is using a self signed cert set this to false
export const OIDC_VERIFY_SSL = true;
export const OIDC_VERIFY_SIGNATURE = true;
// This defaults to the APIGW url but if you're using custom DNS you should set this to that
export const OIDC_REDIRECT_URI = '';
// Optional system banner which will be displayed at the top and the bottom of MLSpace
// These Banner settings are deprecated. Use the Dynamic configuration instead.
export const SYSTEM_BANNER_BACKGROUND_COLOR = 'black';
export const SYSTEM_BANNER_TEXT = '';   // If this value is not set then no banner will be displayed
export const SYSTEM_BANNER_TEXT_COLOR = 'white';
// Interval (in minutes) to run the resource termination cleanup lambda
export const RESOURCE_TERMINATION_INTERVAL = 60;
// Interval (in minutes) to run background resource data updates
export const BACKGROUND_REFRESH_INTERVAL = 60;
// The default suspension state for new users. If true, new users are suspended and can't perform actions until validated by a SysAdmin
export const NEW_USERS_SUSPENDED = false;

export const LAMBDA_ARCHITECTURE = Architecture.X86_64;
export const LAMBDA_RUNTIME = Runtime.PYTHON_3_11;<|MERGE_RESOLUTION|>--- conflicted
+++ resolved
@@ -106,15 +106,11 @@
  */
 export const ENABLE_TRANSLATE = true;
 
-<<<<<<< HEAD
 // Whether or not Ground Truth labeling functionality should be include in the deployment
-=======
-// Whether or not GroundTruth labeling functionality should be include in the deployment
 /**
  * @deprecated This constant will be removed in the next release. Activating and deactivating the GroundTruth service
  * is now handled by the app config feature.
  */
->>>>>>> c818a976
 export const ENABLE_GROUNDTRUTH = true;
 
 // The default name for the application
